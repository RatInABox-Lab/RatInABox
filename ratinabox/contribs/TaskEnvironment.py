# ======================================
# Environments that implement tasks
# ======================================
#
# Key OpenAI Gym defines:
# (1) step()
# (2) reset()

import numpy as np
import time

import matplotlib.pyplot as plt

import pettingzoo
from gymnasium.spaces import Box, Space, Dict

# https://github.com/Farama-Foundation/PettingZoo

from types import FunctionType
from typing import List, Union
from functools import partial
import warnings
from copy import copy, deepcopy
import random

from ratinabox.Environment import Environment
from ratinabox.Agent import Agent


class TaskEnvironment(Environment, pettingzoo.ParallelEnv):
    """
    Environment with task structure: there is a goal, and when the
    goal is reached, it terminates an episode, and starts a new episode
    (reset). This environment can be static or dynamic, depending on whether
    update() is implemented.

    In order to be more useful with other Reinforcement Learning pacakges, this
    environment inherits from both ratinabox.Environment and openai's widely
    used gym environment.

    # Inputs
    --------
    *pos : list
        Positional arguments to pass to Environment
    verbose : bool
        Whether to print out information about the environment
    render_mode : str
        How to render the environment. Options are 'matplotlib', 'pygame', or
        'none'
    render_every : int
        How often to render the environment (in time steps)
    render_every_framestep : int
        How often to render the environment (in framesteps)
    teleport_on_reset : bool
        Whether to teleport agents to random positions on reset
    save_expired_rewards : bool
        Whether to save expired rewards in the environment
    goals : list
        List of goals to replenish the goal cache with on reset
    goalcachekws : dict
        Keyword arguments to pass to GoalCache
    episode_termination_delay : float
        How long to wait before terminating an episode after the goal is reached
    **kws :
        Keyword arguments to pass to Environment
    """

    metadata = {"render_modes": ["matplotlib", "none"], "name": "TaskEnvironment-RiaB"}

    def __init__(
        self,
        *pos,
        dt=0.01,
        render_mode="matplotlib",
        render_every=None,
        render_every_framestep=2,
        teleport_on_reset=False,
        save_expired_rewards=False,
        goals=[],  # one can pass in goal objects directly here
        goalcachekws=dict(),
        rewardcachekws=dict(),
<<<<<<< HEAD
        episode_terminate_delay=0,
=======
>>>>>>> cd8ad87b
        verbose=False,
        **kws,
    ):
        super().__init__(*pos, **kws)
        self.dynamic = {"walls": [], "objects": []}
        self.Ags: dict[str, Agent] = {}  # dict of agents in the environment

        self.goal_cache: GoalCache = GoalCache(self, **goalcachekws)
        # replenish from this list of goals on reset
        self.goal_cache.reset_goals = goals if isinstance(goals, list) else [goals]

        self.t = 0  # current time
        self.dt = dt  # time step
        self.history = {"t": []}  # history of the environment

<<<<<<< HEAD
        if render_every is None and render_every_framestep is not None:
            self.render_every = render_every_framestep # How often to render
        elif render_every is not None:
            self.render_every = render_every/self.dt
=======
        self.render_every = render_every_framestep  # How often to render
>>>>>>> cd8ad87b
        self.verbose = verbose
        self.render_mode: str = render_mode  # options 'matplotlib'|'pygame'|'none'
        self._stable_render_objects: dict = {}  # objects that are stable across
        # a rendering type

        # ----------------------------------------------
        # Agent-related task config
        # ----------------------------------------------
        self.teleport_on_reset = teleport_on_reset  # Whether to teleport
        # agents to random

        # ----------------------------------------------
        # Setup gym primatives
        # ----------------------------------------------
        # Setup observation space from the Environment space
        self.observation_spaces: Dict[Space] = Dict({})
        self.action_spaces: Dict[Space] = Dict({})
        self.agent_names: List[str] = []
        self.agents: List[str] = []  # pettingzoo variable
        # that tracks all agents who are
        # still active in an episode
        self.infos: dict = {}  # pettingzoo returns infos in step()
        self.observation_lambda = {}  # lambda functions to attain an agents
        # observation information -- a vector
        # of whatever info in the agent defines
        # its current observation -- DEFAULT: pos

        # Episode history
        self.episodes: dict = {}  # Written to upon completion of an episode
        self.episodes["episode"] = []
        self.episodes["start"] = []
        self.episodes["end"] = []
        self.episodes["duration"] = []
        self.episode = 0
        # Episode state and option
        self.episode_state = {'delayed_term':False}
        self.episode_terminate_delay = episode_terminate_delay

        # Reward cache specifics
        self.reward_caches: dict[str, RewardCache] = {}
        self.save_expired_rewards = save_expired_rewards
        self.expired_rewards: List[RewardCache] = []
        self.rewardcachekws = rewardcachekws

    def observation_space(self, agent_name: str):
        return self.observation_spaces[agent_name]

    def action_space(self, agent_name: str):
        return self.action_spaces[agent_name]

    def add_agents(
        self,
        agents: Union[dict, List[Agent], Agent],
        names: Union[None, List] = None,
        maxvel: float = 50.0,
        **kws,
    ):
        """
        Add agents to the environment

        For each agent, we add its action space (expressed as velocities it can
        take) to the environment's action space.

        Parameters
        ----------
        agents : Dict[Agent] | List[Agent] | Agent
            The agents to add to the environment
        names : List[str] | None
            The names of the agents. If None, then the names are generated
        maxvel : float
            The maximum velocity that the agents can take
        """
        if not isinstance(agents, (list, Agent)):
            raise TypeError("agents must be a list of agents or an agent type")
        if isinstance(agents, Agent):
            agents = [agents]
        if not ([agent.dt == self.dt for agent in agents]):
            raise NotImplementedError(
                "Does not yet support agents with different dt from envrionment"
            )
        if isinstance(agents, dict):
            names = list(agents.keys())
            agents = list(agents.values())
        elif names is None:
            start = len(self.Ags)
            names = ["agent_" + str(start + i) for i in range(len(agents))]
        # Enlist agents
        for i, (name, agent) in enumerate(zip(names, agents)):
            self.Ags[name] = agent
            self.agent_names.append(name)
            agent.name = name  # attach name to agent
            # Add the agent's action space to the environment's action spaces
            # dict
            D = int(self.dimensionality[0])
            self.action_spaces[name] = Box(low=-maxvel, high=maxvel, shape=(D,))

            # Add the agent's observation space to the environment's
            # observation spaces dict
            ext = [self.extent[i : i + 2] for i in np.arange(0, len(self.extent), 2)]
            lows, highs = np.array(list(zip(*ext)), dtype=np.float_)
            self.observation_spaces[name] = Box(low=lows, high=highs, dtype=np.float_)
            self.observation_lambda[name] = lambda agent: agent.pos

            # Attach a reward cache for the agent
            cache = RewardCache(**self.rewardcachekws)
            self.reward_caches[name] = cache
            agent.reward = cache
            # Ready the goal_cache for the agent
            self.goal_cache.add_agent(agent)
            # Set the agents time to the environment time
            agent.t = self.t  # agent clock is aligned to environment,
            # in case a new agent is placed in the env
            # on a later episode
            self.infos[name] = {}  # pettingzoo requirement

        self.reset()  # reset the environment with new agent

    def remove_agents(self, agents):
        """
        Remove agents from the environment
        Parameters
        ----------
        agents
        """
        agents = self._agentnames(agents)
        for name in agents:
            self.reward_caches.pop(name)
            self.observation_spaces.spaces.pop(name)
            self.action_spaces.spaces.pop(name)
            self.Ags.pop(name)
            self.agent_names.remove(name)
            if name in self.agents:
                self.agents.remove(name)
        self.reset()

    def _agentnames(self, agents=None) -> list[str]:
        """
        Convenience function for generally hanlding all the ways that
        users might want to specify agents, names, numbers, or objects
        themselves. Also as a "scalar" or list of such thing. This makes
        several functions that call this robust to ways users specify
        agents.
        """
        if isinstance(agents, Agent):
            agents: list[str] = [agents.name]
        if isinstance(agents, int):
            agents = [self.agent_names[agents]]
        elif isinstance(agents, str):
            agents = [agents]
        elif isinstance(agents, list):
            new: list[str] = []
            for agent in agents:
                if isinstance(agent, int):
                    new.append(self.agent_names[agent])
                elif isinstance(agent, Agent):
                    new.append(agent.name)
                elif isinstance(agent, str):
                    new.append(agent)
                else:
                    raise TypeError("agent must be an Agent, int, or str")
            agents = new
        elif agents is None:
            agents = self.agent_names
        return agents

    def _dict(self, V) -> dict:
        """
        Convert a list of values to a dictionary of values keyed by agent name
        """
        return (
            {name: v for (name, v) in zip(self.agent_names, V)}
            if hasattr(V, "__iter__")
            else {name: V for name in self.agent_names}
        )

    def _is_terminal_state(self):
        """Whether the current state is a terminal state"""
        # Check our objectives
        test_goal = 0
        # Loop through objectives, checking if they are satisfied
        rewards, agents = self.goal_cache.check(remove_finished=True)
        for reward, agent in zip(rewards, agents):
            self.reward_caches[agent].append(reward)
        if self.verbose >= 2:
            print("GOALS:", self.goal_cache.goals)
        # Return if no objectives left
        no_objectives_left = len(self.goal_cache) == 0
        return no_objectives_left

    def _is_truncated_state(self):
        """
        whether the current state is a truncated state,
        see https://gymnasium.farama.org/api/env/#gymnasium.Env.step

        default is false: an environment by default will have a terminal state,
        ending the episode, whereon users should call reset(), but not a
        trucation state ending the mdp.
        """
        return False

    def seed(self, seed=None):
        """Seed the random number generator"""
        np.random.seed(seed)

    def reset(self, seed=None, return_info=False, options=None):
<<<<<<< HEAD
        """ How to reset the task when finised """
=======
        """
        How to reset the task when finished
        """
>>>>>>> cd8ad87b
        if seed is not None:
            self.seed(seed)
        if self.verbose:
            print("Resetting")
        if len(self.episodes["start"]) > 0:
            self.write_end_episode()

        # Reset active non-terminated agents
        self.agents = copy(self.agent_names)

        # Clear rendering cache
        self.clear_render_cache()

        # If teleport on reset, randomly pick new location for agents
        if self.teleport_on_reset:
            for agent_name, agent in self.Ags.items():
                agent.update()
                agent.pos = self.sample_positions(1)[0] #random position in the environment
                agent.history["pos"][-1] = agent.pos

        # Increment episode counter
        if len(self.episodes["duration"]) and self.episodes["duration"][-1] == 0:
            for key in self.episodes:
                self.episodes[key].pop()
        else:
            self.episode += 1
        self.write_start_episode()

        # Restore agents to active state (pettingzoo variable)
        self.agents = copy(self.agent_names)
        # print("Active agents: ", self.agents)

        # Reset goals
        self.goal_cache.reset()

<<<<<<< HEAD
        # Episode state trackers
        # we have not applied a delayed terminate
        self.episode_state['delayed_term'] = False 

=======
>>>>>>> cd8ad87b
        return self.get_observation(), self.infos

    def update(self, update_agents=False):
        """
        How to update the task over time --- update things
        directly connected to the task
        """
        self.t += self.dt  # base task class only has a clock
        self.history["t"].append(self.t)

    def step(
        self,
        actions: Union[dict, np.array, None] = None,
        dt=None,
        drift_to_random_strength_ratio=1,
        *pos,
        **kws,
    ):
        """
            step()

        step() functions in Gynasium paradigm usually take an action space
        action, and return the next state, reward, whether the state is
        terminal, and an information dict

        different from update(), which updates this environment. this function
        executes a full step on the environment with an action from the agents

        https://pettingzoo.farama.org/api/parallel/#pettingzoo.utils.env.ParallelEnv.step
        """

        # If the user passed drift_velocity, update the agents
        if actions is not None:
            if len(self.agents) == 0:
                raise AttributeError(
                    "Action is given, but there are no "
                    "active agents. If there are no agents, try adding an "
                    "agent with .add_agents(). If there are agents, "
                    "try .reset() to restore inactive agents w/o goals to "
                    "active."
                )
            actions = actions if isinstance(actions, dict) else self._dict(actions)
        else:
            # Move agents randomly on None
            actions = self._dict([None for _ in range(len(self.Ags))])
<<<<<<< HEAD

        if not isinstance(drift_to_random_strength_ratio, dict):
            drift_to_random_strength_ratio = \
                    self._dict(drift_to_random_strength_ratio)
        for (agent, action) in zip(self.agents, actions.values()):
            Ag = self.Ags[agent]
            dt = dt if dt is not None else Ag.dt
            action = np.array(action).ravel() if action is not None else None
            action[np.isnan(action)] = 0
            strength = drift_to_random_strength_ratio[agent]
            Ag.update(dt=dt, 
                      drift_velocity=action,
                      drift_to_random_strength_ratio=strength)
=======
        for agent, action in zip(self.agents, actions.values()):
            Ag = self.Ags[agent]
            dt = dt if dt is not None else Ag.dt
            action = np.array(action).ravel() if action is not None else None
            Ag.update(
                dt=dt,
                drift_velocity=action,
                drift_to_random_strength_ratio=drift_to_random_strength_ratio,
            )
>>>>>>> cd8ad87b

        # Update the reward caches for time decay of existing rewards
        for reward_cache in self.reward_caches.values():
            reward_cache.update()

        # Udpate the environment, which can add new rewards to caches
        self.update(*pos, **kws)

        # Return the next state, reward, whether the state is terminal,
        terminal = self._is_terminal_state()

        # Episode termination delay?
        if terminal and self.episode_terminate_delay and \
            self.episode_state['delayed_term'] == False:
            unrewarded_episode_padding = TimeElapsedGoal(self, 
                                        wait_time=self.episode_terminate_delay,
                                        verbose=False)
            self.episode_state['delayed_term'] = True
            self.goal_cache.append(unrewarded_episode_padding)
            terminal = self._is_terminal_state()

        # If any terminal agents, remove from set of active agents
        truncations = self._dict(self._is_truncated_state())
        for agent, term in self._dict(self._is_terminal_state()).items():
            if term and agent in self.agents or truncations[agent]:
                self.agents.remove(agent)

<<<<<<< HEAD

        # Create pettingzoo outputs
        outs = (
            self.get_observation(),
            self.get_reward(),
            self._dict(terminal),
=======
        # Return the next state, reward, whether the state is terminal,
        outs = (
            self.get_observation(),
            self.get_reward(),
            self._dict(self._is_terminal_state()),
>>>>>>> cd8ad87b
            self._dict(self._is_truncated_state()),
            self._dict([self.infos]),
        )
        if self.verbose:
            print(f"🐀 action @ {self.t}:", actions)
            print(f"🌍 step @ {self.t}:", outs)
<<<<<<< HEAD

=======
>>>>>>> cd8ad87b
        return outs

    def step1(self, action=None, *pos, **kws):
        """
        shortcut for stepping when only 1 agent exists...makes it behave
        like gymnasium instead of pettingzoo
        """
        results = self.step({self.agent_names[0]: action}, *pos, **kws)
        results = [x[self.agent_names[0]] for x in results]
        return results

    def get_observation(self):
        """Get the current state of the environment"""
        return {
            name: self.observation_lambda[name](agent)
            for name, agent in self.Ags.items()
        }

    def get_reward(self):
        """Get the current reward state of each agent"""
        return {name: agent.reward.get_total() for name, agent in self.Ags.items()}

    def set_observation(
        self,
        agents: Union[List, str, Agent],
        spaces: Union[List, Space],
        observation_lambdass: Union[List, FunctionType],
    ):
        """
        Set the observation space and observation function for an agent(s)

        - The space is a gym.Space that describes the set of possible
        values an agents observation can take
        - The lambda takes an agent argument and returns a tuple/list of
        numbers regardings the agents position. users can set the lambda to
        extract whatever attributes of the agent encode its state

        The default for agents is there position. But if you would like to
        change the observation to cell firing or velocity, you can do that
        here.

        Input
        ----
        agents: List, str, Agent
            The agent(s) to change the observation space for
        spaces: List, gym.Space
            The observation space(s) to change to. If a list, then it
            must be a list of gynasium spaces (these just describe the
            full range of values an observation can take, and RL libraries
            often use these to sample the space.)
        observation_lambdass: List, Function
            The observation function(s) to change to...these should take an
            agent and output the vector of numbers describing what you
            consider your agents' state. you can set the function to grab
            whatever you'd like about the agent: it's position, veloctiy,
        """
        agents = self._agentnames(agents)
        if not isinstance(spaces, list):
            spaces = [spaces]
        if not isinstance(observation_lambdass, list):
            observation_lambdass = [observation_lambdass]
        if len(spaces) != len(observation_lambdass):
            raise ValueError(
                "observation space and observation lambda " "must be the same length"
            )
        for ag, sp, obs in zip(agents, spaces, observation_lambdass):
            print("Changing observation space for {ag}")
            self.observation_spaces[ag] = sp
            self.observation_lambda[ag] = obs

    # ----------------------------------------------
    # Reading and writing episode data
    # ----------------------------------------------
    def _current_episode_start(self):
        return 0 if not len(self.episodes["start"]) else self.episodes["end"][-1]

    def write_start_episode(self):
        self.episodes["episode"].append(self.episode)
        self.episodes["start"].append(self._current_episode_start())
        if self.verbose:
            print("starting episode {}".format(self.episode))
            print("episode start time: {}".format(self.episodes["start"][-1]))

    def write_end_episode(self):
        self.episodes["end"].append(self.t)
        self.episodes["duration"].append(self.t - self.episodes["start"][-1])
        if self.verbose:
            print("ending episode {}".format(self.episode))
            print("episode end time: {}".format(self.episodes["end"][-1]))
            print("episode duration: {}".format(self.episodes["duration"][-1]))

    # ----------------------------------------------
    # Rendering
    # ----------------------------------------------
    def render(self, render_mode=None, *pos, **kws):
        """
        Render the environment
        """
        if render_mode is None:
            render_mode = self.render_mode
        # if self.verbose:
        #     print("rendering environment with mode: {}".format(render_mode))
        if render_mode == "matplotlib":
            out = self._render_matplotlib(*pos, **kws)
            assert out is not None
            return out
        elif render_mode == "pygame":
            return self._render_pygame(*pos, **kws)
        elif render_mode == "none":
            pass
        else:
            raise ValueError("method must be 'matplotlib' or 'pygame'")

    def _render_matplotlib(self, *pos, agentkws: dict = dict(), **kws):
        """
        Render the environment using matplotlib
        `
        Inputs
        ------
        agentkws: dict
            keyword arguments to pass to the agent's render method
        """

        R, fig, ax = self._get_mpl_render_cache()

        if np.mod(self.t, self.render_every) < self.dt:
            # Skip rendering unless this is redraw time
            return fig, ax

        else:
            # Render the environment
            self._render_mpl_env()

            # Render the agents
            self._render_mpl_agents(**agentkws)

            return fig, ax

    def _get_mpl_render_cache(self):
        if "matplotlib" not in self._stable_render_objects:
            R = self._stable_render_objects["matplotlib"] = {}
        else:
            R = self._stable_render_objects["matplotlib"]
        if "fig" not in R:
            fig, ax = plt.subplots(1, 1)
            R["fig"] = fig
            R["ax"] = ax
        else:
            fig, ax = R["fig"], R["ax"]
        return R, fig, ax

    def _render_mpl_env(self):
        R, fig, ax = self._get_mpl_render_cache()
        if "environment" not in R:
            R["environment"] = self.plot_environment(fig=fig, ax=ax,autosave=False)
            R["title"] = fig.suptitle(
                "t={:.2f}\nepisode={}".format(self.t, self.episode)
            )
        else:
            R["title"].set_text("t={:.2f}\nepisode={}".format(self.t, self.episode))

    def _render_mpl_agents(self, framerate=60, alpha=0.7, t_start="episode", **kws):
        """
        Render the agents 🐀

        Inputs
        ------
        framerate: float
            the framerate at which to render the agents
        alpha: float
            the alpha value to use for the agents
        t_start: float
            the time at which to start rendering the agents
                - "episode" : start at the beginning of the current episode
                - "all" : start at the beginning of the first episode
                - float : start at the given time
        **kws
            keyword arguments to pass to the agent's style (point size, color)
            see _agent_style
        """
        R, fig, ax = self._get_mpl_render_cache()
        initialize = "agents" not in R
        if t_start == "episode":
            t_start = self.episodes["start"][-1]
        elif t_start == "all" or t_start is None:
            t_start = self.episodes["start"][0]

        def get_agent_props(agent, color):
            t = np.array(agent.history["t"])
            startid = np.nanargmin(np.abs(t - (t_start)))
            skiprate = int((1.0 / framerate) // agent.dt)
            trajectory = np.array(agent.history["pos"][startid::skiprate])
            t = t[startid::skiprate]
            c, s = self._agent_style(
                agent, t, color, startid=startid, skiprate=skiprate, **kws
            )
            return trajectory, c, s

        if initialize or len(R["agents"]) != len(self.Ags):
            R["agents"] = []
            for i, agent in enumerate(self.Ags.values()):
                if len(agent.history["t"]):
                    trajectory, c, s = get_agent_props(agent, i)
                    ax.scatter(
                        *trajectory.T, s=s, alpha=alpha, zorder=0, c=c, linewidth=0
                    )
                    R["agents"].append(ax.collections[-1])
        else:
            for i, agent in enumerate(self.Ags.values()):
                scat = R["agents"][i]
                trajectory, c, s = get_agent_props(agent, i)
                scat.set_offsets(trajectory)
                scat.set_facecolors(c)
                scat.set_edgecolors(c)
                scat.set_sizes(s)

    @staticmethod
    def _agent_style(
        agent: Agent,
        time,
        color=0,
        skiprate=1,
        startid=0,
        point_size: bool = 15,
        decay_point_size: bool = False,
        plot_agent: bool = True,
        decay_point_timescale: int = 10,
    ):
        if isinstance(color, int):
            color = plt.rcParams["axes.prop_cycle"].by_key()["color"][color]
        s = point_size * np.ones_like(time)
        if decay_point_size == True:
            s = point_size * np.exp((time - time[-1]) / decay_point_timescale)
            s[(time[-1] - time) > (1.5 * decay_point_timescale)] *= 0
        c = [color] * len(time)
        if plot_agent == True:
            s[-1] = 40
            c[-1] = "r"
        return c, s

    def _render_pygame(self, *pos, **kws):
        pass

    def clear_render_cache(self):
        """
            clear_render_cache

        clears the cache of objects held for render()
        """
        if "matplotlib" in self._stable_render_objects:
            R = self._stable_render_objects["matplotlib"]
            R["ax"].cla()
            for item in set(R.keys()) - set(("fig", "ax")):
                R.pop(item)

    def close(self):
        """gymnasium close() method"""
        self.clear_render_cache()
        if "fig" in self._stable_render_objects:
            if isinstance(self._stable_render_objects["fig"], plt.Figure):
                plt.close(self._stable_render_objects["fig"])


class Reward:
    """
    When an task goal is triggered, reward goal is attached an Agent's
    reward:list. This object tracks the dynamics of the reward applied to the
    agent.

    This implementation allows rewards to be applied:
        - externally (through a task environment)
        - or internally (through the agent's internal neuronal dynamics),
          e.g. through a set of neurons tracking rewards, attached to the agent

    This tracker specifies what the animals reward value should be at a given
    time while the reward is activate
    """

    decay_preset = {
        "constant": lambda a, x: a,
        "linear": lambda a, x: a * x,
        "exponential": lambda a, x: a * np.exp(x),
        "none": lambda a, x: 0,
    }
    decay_knobs_preset = {
        "linear": [1],
        "constant": [1],
        "exponential": [2],
        "none": [],
    }
<<<<<<< HEAD
=======

>>>>>>> cd8ad87b
    def __init__(
        self,
        init_state=1,
        dt=0.01,
        expire_clock=None,
        decay=None,
        decay_knobs=[],
        external_drive: Union[FunctionType, None] = None,
        external_drive_strength=1,
<<<<<<< HEAD
        name=None,
=======
        name="reward",
>>>>>>> cd8ad87b
    ):
        """
        Parameters
        ----------
        init_state : float
            initial reward value
        dt : float
            timestep
        expire_clock : float|None
            time until reward expires, if None, reward never expires
        decay : str|function|None
            decay function, or decay preset name, or None
        decay_knobs : list
            decay function knobs
        external_drive : function|None
            external drive function, or None. can be used to attach a goal
            gradient or reward ramping signal
        external_drive_strength : float
            strength of external drive, how quickly the reward follows the
            external drive
        """
        self.state = (
            init_state if not isinstance(init_state, FunctionType) else init_state()
        )
        self.dt = dt
        self.expire_clock = (
            expire_clock if isinstance(expire_clock, (int, float)) else dt
        )
        if isinstance(decay, str):
            self.preset = decay
            self.decay_knobs = decay_knobs or self.decay_knobs_preset[self.preset]
            self.decay = partial(self.decay_preset[self.preset], *self.decay_knobs)
        else:
            self.preset = "custom" if decay is not None else "constant"
            self.decay_knobs = decay_knobs or self.decay_knobs_preset[self.preset]
            self.decay = decay or self.decay_preset["constant"]
        self.external_drive = external_drive
        self.external_drive_strength = external_drive_strength
<<<<<<< HEAD
        self.history = {'state': [], 'expire_clock': []}
        self.name = name if name is not None else \
                self.__class__.__name__ + " " + str(hash(self))[:5]
        # if a goal provides a reward, then this attribute is used to track
        # the goal that provided the reward
        self.goal:Union[None, Goal] = None # optional store goal linked to
                                           # reward
=======
        self.history = {"state": [], "expire_clock": []}
        self.name = name
>>>>>>> cd8ad87b

    def update(self):
        """
        update reward,

        grows towards the gradient target value from its initial value, if a
        target_value() function is defined. otherwise, reward is only
        controlled by decay from some initial value. if decay is 0, and target
        gradient is not defined then its constant, until the reward expire time
        is reached.

        # Returns
        True if reward is still active, False if reward has expired
        """
        self.state = self.state + self.get_delta() * self.dt
        self.expire_clock -= self.dt
        self.history["state"].append(self.state)
        self.history["expire_clock"].append(self.expire_clock)
        return not (self.expire_clock <= 0)

    def get_delta(self, state=None):
        """\delta(reward) for a dt"""
        state = self.state if state is None else state
        if self.external_drive is not None:
            target_gradient = self.external_drive()
            strength = self.external_drive_strength
            change = strength * (target_gradient - state) - self.decay(state)
        else:
            change = -(self.decay(state))
        return change

    def plot_theoretical_reward(self, timerange=(0, 1), name=None):
        """
        plot the reward dynamics : shows the user how their parameters of
        interest setup reward dynamics, without updating the object
        """
        rewards = [self.state]
        name = self.name if name is None else name
        timesteps = np.arange(timerange[0], timerange[1], self.dt)
        pre_expire_timesteps = np.arange(timerange[0], self.expire_clock+self.dt, self.dt)
        for t in pre_expire_timesteps[1:]:
            r = rewards[-1] + self.get_delta(state=rewards[-1]) * self.dt
            rewards.append(r)
        plt.plot(
            pre_expire_timesteps,
            rewards[: len(timesteps)],
            label=f"reward={self.preset}, " f"knobs={self.decay_knobs}",
        )
        y1 = np.min((self.state, 0, np.min(plt.gca().get_ylim())))
        y2 = np.max((self.state, 0, np.max(plt.gca().get_ylim())))
        plt.ylim((y1, y2))
        plt.xlim((timerange[0],timerange[1]))
        plt.axvspan(
            0, self.expire_clock, color="r", alpha=0.2
        )
        plt.text(
            np.mean((plt.gca().get_xlim()[0], self.expire_clock)),
            np.mean(plt.gca().get_ylim()),
            f"{name}\nactive",
            backgroundcolor="black",
            color="white",
        )
        plt.text(
            np.mean((self.expire_clock, plt.gca().get_xlim()[-1])),
            np.mean(plt.gca().get_ylim()),
            f"{name}\nexpires",
            backgroundcolor="black",
            color="white",
        )
        plt.gca().set(xlabel="time (s)", ylabel=f"{name} signal")
        return plt.gcf(), plt.gca()


class RewardCache:
    """
    RewardCache

    A cache of all `active` rewards attached to an agent

    # Parameters
    default_reward_level : float
        default reward level for all rewards in the cache
    verbose : bool, int
        print reward cache related details
    """

    def __init__(self, default_reward_level=0, verbose=False):
        self.default_reward_level = default_reward_level
        self.cache: List[Reward] = []
        self.verbose = verbose
        self.stats = {'total_steps_active':0, 'total_steps_inactive':0,
                      'max':-np.inf, 'min':np.inf,
                      'uniq_rewards':[], 'uniq_goals':[]}

    def append(self, reward: Reward, copymode=True):
        assert isinstance(reward, Reward), "reward must be a Reward object"
        if reward is not None:
            if copymode:
                reward=copy(reward)
            if reward.name not in self.stats['uniq_rewards']:
                self.stats['uniq_rewards'].append(reward.name)
            if reward.goal.name not in self.stats['uniq_goals']:
                self.stats['uniq_goals'].append(reward.goal.name)
            self.cache.append(reward)

    def update(self):
<<<<<<< HEAD
        """ Update """
        # If any rewards ...
        if self.cache:
            self.stats['total_steps_active'] += 1
            # Iterate through each reward, updating
            for reward in self.cache:
                reward_still_active = reward.update()
                if not reward_still_active:
                    self.cache.remove(reward)
                    if self.verbose:
                        print("Reward removed from cache")
        # Else, increment inactivity tracker
        else:
            self.stats['total_steps_inactive'] += 1
    
=======
        """
        Update
        """
        for reward in self.cache:
            reward_still_active = reward.update()
            if not reward_still_active:
                self.cache.remove(reward)
                if self.verbose:
                    print("Reward removed from cache")

>>>>>>> cd8ad87b
    def get_total(self):
        """ If there are any active rewards, return the sum of their values.
        """
<<<<<<< HEAD
=======
        If there are any active rewards, return the sum of their values.
        """
>>>>>>> cd8ad87b
        r = sum([reward.state for reward in self.cache]) + self.default_reward_level
        assert not np.isnan(r), "reward is nan"
        if r > self.stats['max']:
            self.stats['max'] = r
        if r < self.stats['min']:
            self.stats['min'] = r
        return r

<<<<<<< HEAD
    def get_fraction(self):
        """ Return the fraction of the total reward value relative to the max
        and min values so far experienced. """
        r = self.get_total()
        return (r - self.stats['min':]) / (self.stats['max'] - self.stats['min'])

reward_default = Reward(1, 0.01, expire_clock=1, decay="linear")


=======

reward_default = Reward(1, 0.01, expire_clock=1, decay="linear")


>>>>>>> cd8ad87b
class Goal:
    """
    Abstract `Objective` class that can be used to define finishing coditions
    for a task
    """
<<<<<<< HEAD
    def __init__(self, 
                 env:Union[None,TaskEnvironment] = None, 
                 reward = reward_default, 
                 name=None,  
                 **kws):
        self.env    = env
=======

    def __init__(self, env: TaskEnvironment = None, reward=reward_default, **kws):
        self.env = env
>>>>>>> cd8ad87b
        self.reward = reward
        self.reward.goal = self
        self.name  = name if name is not None \
                else self.__class__.__name__+ " " + str(hash(random.random()))[:5]

    def __hash__(self):
        """hash for uniquely identifying a goal"""
        hashes = []
        for value in self.__dict__.values():
            try:
                hashes.append(hash(value))
            except:
                pass
        return hash(tuple(hashes))

    def check(self, agents=None):
        """
        Check if the goal is satisfied for agents and report which agents
        satisfied the goal and if any rewards are rendered
        """
        raise NotImplementedError("check() must be implemented")

    def __call__(self):
        """
        Can be used to report its value to the environment
        (Not required -- just a convenience)
        """
        pass


<<<<<<< HEAD
=======

>>>>>>> cd8ad87b
class GoalCache:
    """
    Organizes a collection of goals shared across agents.
    Can agents tackle goals in series or parallel?
    Does each agent have to finish the goal? Or first agent to a goal
    consumes it? The cache handles the logic of how several goals
    are handled by several agents.

    # Inputs
    --------
    goalorder : str
        Goal relations
        - "sequential"    : goal must be accomplished in sequence
        - "nonsequential" : any order
        - "custom" : provide a function that gives valid successor
                     indices for a given goal
    agentmode : str
        Agent handling
        - "interact" :: an goal is consumed/satisfied if any
                        one agent satisfies it
        - "noninteract" :: all agents must satisfy goal
    verbose : bool
        Print debug statements?
    """

    def __init__(
        self,
        env,
        goalorder="nonsequential",
        agentmode="interact",
        reset_goals: List[Goal] = [],
        reset_n_goals: int = 1,
        reset_orders_goal: bool = False,
        verbose=False,
        **kws,
    ):
        self.env = env
        self.goals: dict[str, list[Goal]] = {name: [] for name in self.env.Ags.keys()}
        self.goalorder = goalorder  # sequential | nonsequential
        self.agentmode = agentmode  # interact | noninteract
        self.reset_goals: List[Goal] = reset_goals  # list of goals to reset from
        self.reset_n_goals: int = (
            reset_n_goals  # if >0, then randomly select from reservoir on .reset()
        )
        self.reset_orders_goal: bool = (
            reset_orders_goal  # if True, then keep the ordering of
        )
        # goals chosen from the pool
        if self.reset_n_goals <= 0:
            raise ValueError("reset_n_goals must be > 0")
        # list of current goals to satisfy per agent, these are drawn
        # from reset_goals list
        # records the last goal that was achieved, if sequential
        self._if_sequential__last_acheived = {
            agent: -1 for agent in self.env.Ags.keys()
        }
        self.verbose = verbose
        if self.goalorder not in ["sequential", "nonsequential", "custom"]:
            raise ValueError(
                "goalorder must be 'sequential', 'nonsequential'" ", or 'custom'"
            )
        if self.agentmode not in ["interact", "noninteract"]:
            raise ValueError("agentmode must be 'interact' or 'noninteract'")

    def add_agent(self, agent):
        """
        Add a new agent to the goal cache
        """
        if isinstance(agent, str):
            self.goals[agent] = []
        elif isinstance(agent, Agent):
            self.goals[agent.name] = []
        else:
            raise ValueError("agent must be a string or Agent object")

    def check(self, remove_finished: bool = True):
        """
        Check if any goals are satisfied
        --------
        # Inputs
        --------
        remove_finished : bool
            Remove finished goals from the cache?
        --------
        # Returns
        --------
        rewards : list of rewards
        agents : list of agents that satisfied the goal
        """
        verbose = self.verbose

        # If no goals, no rewards and no agents
        if len(self.goals) == 0:
            return [], []

        if verbose:
            print("entering check")
            pre = repr(self.goals)
        # -------------------------------------------------------
        # Agents must accomplish goal, following the sequence of the
        # goal list?
        # -------------------------------------------------------
        if self.goalorder == "sequential":
            rewards, agents = [], []
            for agent in self.env.agent_names:
                assert agent in self.goals.keys(), (
                    f"agent {agent} not in goal cache ... "
                    "try adding it with GoalCache.add_agent"
                )
                if len(self.goals[agent]) == 0:
                    continue
                this: int = self._if_sequential__last_acheived[agent] + 1
                solution_agents = self.goals[agent][this].check(agent)
                for agent, reward in solution_agents.items():
                    rewards.append(reward if reward is not None else None)
                    agents.append(agent)
                    self._if_sequential__last_acheived[agent] = this
                    if remove_finished:
                        self.pop(agent, this)
        # -------------------------------------------------------
        # Agents do not have to accomplish goal in sequence, any
        # order is fine
        # -------------------------------------------------------
        elif self.goalorder == "nonsequential":
            rewards, agents = [], []
            for agent in self.env.agent_names:
                if len(self.goals[agent]) == 0:
                    continue
                g = 0  # goal index
                while g < len(self.goals[agent]):
                    solution_agents = self.goals[agent][g].check(agent)
                    for agent, reward in solution_agents.items():
                        if not isinstance(reward, Reward):
                            import pdb

                            pdb.set_trace()
                        rewards.append(reward if reward is not None else None)
                        agents.append(agent)
                        if remove_finished:
                            self.pop(agent, g)
                    g += 1
        else:
            raise ValueError("Unknown mode: {}".format(self.goalorder))
        if verbose:
            post = repr(self.goals)
            if pre != post:
                print("---- PRE-check, GoalCache ----")
                print(pre)
                print("---- POST-check, GoalCache ----")
                print(post)
                print("exiting check")
        return rewards, agents

    def pop(self, agent_name: str, goal_index: int):
        """Remove a goal from the cache"""
        if self.agentmode == "noninteract":
            if self.verbose:
                print(f"popping {agent_name}.{goal_index}!")
            # print("Non-interact mode, pop only agent's index")
            self.goals[agent_name].pop(goal_index)
            if self.goalorder == "sequential":
                s = self._if_sequential__last_acheived[agent_name]
                self._if_sequential__last_acheived[agent_name] = max(s - 1, -1)
        elif self.agentmode == "interact":
            if self.verbose:
                print(f"popping all.{goal_index}!")
            # print("Interacting mode")
            for agent in self.env.agent_names:
                self.goals[agent].pop(goal_index)
                if self.goalorder == "sequential":
                    s = self._if_sequential__last_acheived[agent]
                    self._if_sequential__last_acheived[agent] = max(s - 1, -1)

    def is_empty():
        """checks if empty cache"""
        return [len(g) == 0 for g in self.goals.values()]

    def get_goals(self) -> tuple:
        """Get all unique goals"""
        from itertools import chain

        if self.agentmode == "noninteract":
            goals = tuple(self.goals.values())
            return goals[0] if not len(goals) == 0 else goals
        elif self.agentmode == "interact":
            return tuple(set(chain(*self.goals.values())))
        else:
            raise ValueError("Unknown mode: {}".format(self.agentmode))

    def get_agent_goals(self, agent) -> dict:
        """Get all goals for each agent
        Inputs
        ------
        agent : str | list of str | int | list of int |
                    agent | list of agent | None
        """
        agent = self.env._agentnames(agent)
        return {a: self.goals[a] for a in agent}

    def __len__(self):
        return len(self.get_goals())

    def append(self, goal: Goal, agent=None):
        if self.verbose:
            print(f"appending {goal} to agents={agent}")
        names = self.env._agentnames(agent)
        for name in names:
            if name not in self.goals:
                self.goals[name] = []
            self.goals[name].append(goal)
            self._if_sequential__last_acheived[name] = -1

    def clear(self):
        if self.verbose:
            print("Clearing goals")
        self.goals.clear()

    def reset(self, seed=None):
        """
        Reset the goal cache for the next episode -- drawing from
        self.reset_goals. It selects self.reset_n_goals from the pool
        and adds them to the cache. If self.reset_orders_goal is True,
        it maintains the ordering from the pool.
        """
        import random

        # Clear existing goals
        self.clear()

        # Validate that we have enough goals to reset
        if len(self.reset_goals) < self.reset_n_goals:
            warnings.warn(
                "Not enough goals to replenish "
                "n={self.reset_n_goals} "
                f"\nlen(goals)={len(self.reset_goals)}"
            )
            n_reset = len(self.reset_goals)
        else:
            n_reset = self.reset_n_goals

        # Select goals
        if self.reset_orders_goal:
            # Maintain the ordering from the pool
            selected_goals = self.reset_goals[:n_reset]
        else:
            # Pick goals randomly without replacement
            selected_goals = random.sample(self.reset_goals, n_reset)

        # Append selected goals to each agent in the environment
        for agent_name in self.env.Ags.keys():
            for goal in selected_goals:
                self.append(goal, agent_name)

    def find(self, other_goal: Goal, agents=None) -> dict[str, Goal]:
        """Find an goal in the cache"""
        agentnames = self.env._agentnames(agents)
        results = dict()
        raise NotImplementedError("find() not implemented")
        return results

<<<<<<< HEAD
class TimeElapsedGoal(Goal):
    def __init__(self, *args, 
                 wait_time=1,
                 verbose=False,
                 **kwargs):
        super().__init__(*args, **kwargs)
        self.start_time = time.time()
        self.wait_time = wait_time
        self.verbose = verbose
        if verbose:
            print(f"time elapsed with {wait_time}")

    def check(self, agents=None):
        current_time = time.time()
        if self.verbose:
            print(f"waited {current_time - self.start_time}")
        if current_time - self.start_time >= self.wait_time:
            return {agent: self.reward for agent in self.env._agentnames(agents)}
        else:
            return {}
=======
>>>>>>> cd8ad87b

class SpatialGoal(Goal):
    """
    Spatial goal objective: agent must reach a specific position

    Parameters
    ----------
    env : TaskEnvironment
        The environment that the objective is defined in
    reward_value : float
        The reward value that the objective gives
    pos : np.ndarray | None
        The position that the agent must reach
    goal_radius : float | None
        The radius around the goal position that the agent must reach

    see also : Goal
    """
<<<<<<< HEAD
    def __init__(
        self,
        *positionals,
=======

    def __init__(
        self,
        *positionals,
        reward=reward_default,
>>>>>>> cd8ad87b
        pos: Union[np.ndarray, None] = None,
        goal_radius=None,
        **kws,
    ):
        super().__init__(*positionals, **kws)
        if self.env is not None and self.env.verbose:
            print("new SpatialGoal: goal_pos = {}".format(pos))
        if pos is not None:
            self.pos = np.array(pos)
        else:
            self.pos = np.random.rand(int(len(self.env.extent) / 2))
        self.radius = (
            np.min((self.env.dx * 10, np.ptp(self.env.extent) / 10))
            if goal_radius is None
            else goal_radius
        )

    def _in_goal_radius(self, pos, goal_pos):
        """
        Check if a position is within a radius of a goal position
        """
        radius = self.radius
        distance = (
            lambda x, y: self.env.get_distances_between___accounting_for_environment(
                x, y, wall_geometry="line_of_sight"
            )
        )
        # return np.linalg.norm(pos - goal_pos, axis=1) < radius \
        #         if np.ndim(goal_pos) > 1 \
        #         else np.abs((pos - goal_pos)) < radius
        return distance(pos, goal_pos) < radius

    def __hash__(self):
        return super().__hash__()

    def check(self, agents=None):
        """
        Check if the goal is satisfied

        Parameters
        ----------
        agents : List[Agent] | List[int] | int | string | List[string]
            The agents to check the goal for (usually just one), None=All
            see TaskEnvironment._agentnames

        Returns
        -------
        dict[str, Reward] dict of rule-triggering agents and
                          their "reward" objects
        """
        agents = self.env._agentnames(agents)
        agents_reached_goal = []
        for agent in agents:
            agent_pos = self.env.Ags[agent].pos
            goal_pos = self.pos

            if self._in_goal_radius(agent_pos, goal_pos).all().any():
                agents_reached_goal.append(agent)
        return {agent: self.reward for agent in agents_reached_goal}

    def __eq__(self, other: Union[Goal, np.ndarray, list]):
        if isinstance(other, SpatialGoal):
            return np.all(self.pos == other.pos)
        elif isinstance(other, (np.ndarray, list)):
            return np.all(self.pos == np.array(other))

    def __call__(self) -> np.ndarray:
        """
        Can be used to report its value to the environment
        (Not required -- just a convenience)
        """
        return np.array(self.pos)


class SpatialGoalEnvironment(TaskEnvironment):
    """
    Creates a spatial goal-directed task

    Parameters
    ----------
    *pos :
        Positional arguments for TaskEnvironment
            - n_agents : int
            -
    possible_goal_pos : List[np.ndarray] | np.ndarray
        List of possible goal positions
    current_goal_state : np.ndarray | None
        The current goal position

    See `TaskEnvronment` for more kws
    """

    # --------------------------------------
    # Some reasonable default render settings
    # --------------------------------------
    def __init__(
        self,
        *pos,
        possible_goals: Union[None, List[SpatialGoal]] = None,
        possible_goal_positions: Union[List, np.ndarray, str] = "random_5",
        current_goal_state: Union[None, np.ndarray, List[np.ndarray]] = None,
        goalkws=dict(),
        **kws,
    ):
        super().__init__(*pos, **kws)
        if possible_goals is None:
            self.goalkws = goalkws
            self.goal_cache.reset_goals = self._init_poss_goal_positions(
                possible_goal_positions
            )
        else:
            self.goal_cache.reset_goals = possible_goals

    def _init_poss_goal_positions(
        self, possible_goal_position: Union[List, np.ndarray, str]
    ) -> list[SpatialGoal]:
        """
        Shortcut function for intializing a set of goals from numpy
        array or from a string saying how many goals to randomly create our
        reservoir from. The reservoir is the pool used to replinish the
        list of goals from on .reset()

        Parameters
        ----------
        possible_goal_pos : List[np.ndarray] | np.ndarray | str
            List of possible goal positions or a string to generate random
            goal positions

        Returns
        -------
        possible_goal_pos : np.ndarray
        """

        if isinstance(possible_goal_position, str):
            if possible_goal_position.startswith("random"):
                n = int(possible_goal_position.split("_")[1])
                ext = [
                    self.extent[i : i + 2] for i in np.arange(0, len(self.extent), 2)
                ]
                possible_goal_position = [
                    np.random.random(n) * (ext[i][1] - ext[i][0]) + ext[i][0]
                    for i in range(len(ext))
                ]
                possible_goal_position = np.array(possible_goal_position).T
            else:
                raise ValueError("possible_goal_pos string must start with " "'random'")
        if isinstance(possible_goal_position, (list, np.ndarray)):
            possible_goal_position = np.array(possible_goal_position)
        # Create possible Goal
        possible_goals = [
            SpatialGoal(self, pos=pos, **self.goalkws) for pos in possible_goal_position
        ]
        return possible_goals

    def get_goal_positions(self) -> np.ndarray:
        """
        Shortcut for getting an numpy array of goal positions
        dimensions: (n_goals, n_dimensions)
        """
        return np.array([goal.pos for goal in self.goal_cache.get_goals()
                         if isinstance(goal, SpatialGoal)])

    def reset(
        self, goal_locations: Union[np.ndarray, None] = None, n_objectives=None, **kws
    ) -> dict:
        """
            reset

        resets the environement to a new episode
        """

        # How many goals to set?
        if goal_locations is not None:
            self.goal_cache.reset_n_goals = len(goal_locations)
        elif n_objectives is not None:
            self.goal_cache.reset_n_goals = n_objectives
        # Did user pass new goals?
        if goal_locations is not None:
            self.goal_caches.reset_goals = self._init_poss_goal_positions(
                goal_locations
            )

        # Reset the TaskEnvironment parent class (which picks new goals etc)
        # and returns pettingzoo.reset() required objects
        return super().reset(**kws)

    # --------------------------------------
    # Rendering
    # --------------------------------------

    def _render_matplotlib(self, goalkws=dict(), **kws):
        """
        Take existing mpl render and add spatial goals

        Parameters
        ----------
        goalkws : dict
            keyword arguments to pass to the spatial goal rendering
        """
        out = super()._render_matplotlib(**kws)
        # Render the spatial goals
        self._render_mpl_spat_goals(**goalkws)
        return out

    def _render_mpl_spat_goals(self, facecolor="red", alpha=0.1, marker="x", c="red"):
        R, fig, ax = self._get_mpl_render_cache()
        initialize = "spat_goals" not in R or len(self.goal_cache) != len(
            R["spat_goals"]
        )
        if initialize:
            R["spat_goals"] = []
            R["spat_goal_radius"] = []
            for spat_goal in self.goal_cache.get_goals():
<<<<<<< HEAD
                if not isinstance(spat_goal, SpatialGoal):
                    continue
=======
>>>>>>> cd8ad87b
                if self.dimensionality == "2D":
                    x, y = spat_goal().T
                else:
                    x, y = np.zeros(np.shape(spat_goal())), spat_goal()
                sg = plt.scatter(x, y, marker=marker, c=c)
                ci = plt.Circle(
                    spat_goal().ravel(),
                    spat_goal.radius,
                    facecolor=facecolor,
                    alpha=alpha,
                )
                ax.add_patch(ci)
                R["spat_goals"].append(sg)
                R["spat_goal_radius"].append(sg)
        else:
            for i, obj in enumerate(self.goal_cache.get_goals()):
                if not isinstance(obj, SpatialGoal):
                    continue
                scat = R["spat_goals"][i]
                scat.set_offsets(obj())
                ci = R["spat_goal_radius"][i]
                # TODO blitting circles?
                # ci.set_center(obj().ravel())
                # ci.set_radius(obj.radius)


# ======================== #
### HELPER FUNTIONS ########
# ======================== #


def get_goal_vector(Ag=None):
    """
    Direction vector to nearest goal
    (Primarily for testing)
    """
    import warnings

    if isinstance(Ag, Agent):
        goals = Ag.Environment.get_goal_positions()
        if (goals.shape == np.array(0)).any():
            warnings.warn(f"no goals for Agent={Ag}, emitting (0,0)")
            return np.array([0, 0])
        vecs = Ag.Environment.get_vectors_between___accounting_for_environment(
            goals, Ag.pos
        )
        if Ag.Environment.goal_cache.goalorder == "sequential":
            shortest = 0
        elif Ag.Environment.goal_cache.goalorder == "nonsequential":
            shortest = np.argmin(np.linalg.norm(vecs, axis=2))
        else:
            raise ValueError("Unknown goalorder")
        return vecs[shortest].squeeze()
    elif isinstance(Ag, list) and isinstance(Ag[0], Agent):
        agents = Ag
        agentnames = Ag[0].Environment._agentnames(Ag)
        return {name: get_goal_vector(agent) for name, agent in zip(agentnames, agents)}
    elif isinstance(Ag, dict):
        return {name: get_goal_vector(agent) for name, agent in Ag.items()}
    else:
        raise TypeError("Unknown input type")


def test_environment_loop(
<<<<<<< HEAD
    env, episodes=6, pausetime=0.0000001, speed=11.0  # pause time in plot
=======
    env, episodes=6, pausetime=0.00000001, speed=11.0  # pause time in plot
>>>>>>> cd8ad87b
):
    # Prep the rendering figure
    plt.ion()
    fig, ax = env.render()
    plt.show()
    plt.pause(pausetime)

    print("Agent names: ", env.agent_names)
    while env.episode < episodes:
        # Get the direction to the goal
        dir_to_reward = {name: get_goal_vector(Ag) for name, Ag in env.Ags.items()}
        drift_velocity = {
            agent: speed
            * env.Ags[agent].speed_mean
            * (dir_to_reward / np.linalg.norm(dir_to_reward))
            for (agent, dir_to_reward) in dir_to_reward.items()
        }
        # Step the environment with actions
        observation, reward, terminate_episode, _, info = env.step(drift_velocity)
        # Render environment
        env.render()
        plt.pause(pausetime)
        # Check if we are done
        if any(terminate_episode.values()):
            print("done! reward:", reward)
            env.reset()

    return fig, ax


# ======================== #
### BASIC TESTING CODE #####
# ======================== #
# See ./tests/test_taskenv.py for more tests

active = True
if active and __name__ == "__main__":
    plt.close("all")

    #################################################################
    #                   GOAL AND REWARD OPTIONS
    #################################################################
    # Create a reward that goals emit (this is optional, there is a default
    #                                   reward, but this could be set to None)
    r1 = Reward(1, expire_clock=0.5, decay="linear", decay_knobs=[6])
    pun = Reward(-1, expire_clock=0.5, decay="linear", decay_knobs=[6], name="punish")
    r1.plot_theoretical_reward()
    # Any options for the goal objects that track whether animals satisfy a
    # goal? These can be either reward, position and radius of the goal.
    goalkws = dict(reward=r1)
    # Any options for the object that tracks all activate goals across all
    # agents?
    #   agentmode = "interact" means that one agent completing a goal completes
    #                       for all agents. "noninteract" means that each agent
    #                       must complete the goal individually.
    #   goalorder = "nonsequential" means that goals can be completed in any order
    #                           "sequential" means that goals must be completed
    #                           in the order they are set
    goalcachekws = dict(
        agentmode="noninteract",
        goalorder="nonsequential",
        reset_n_goals=2,
        verbose=False,
    )

    #################################################################
    #                   ENVIRONMENT
    #################################################################
    # Create a test environment
    env = SpatialGoalEnvironment(
        params={"dimensionality": "2D"},
        render_every=1,
        teleport_on_reset=False,
        goalkws=goalkws,
        goalcachekws=goalcachekws,
<<<<<<< HEAD
        episode_terminate_delay=2, #seconds
        verbose=False,
=======
        verbose=True,
>>>>>>> cd8ad87b
    )
    #################################################################
    #                   AGENT
    #################################################################
    # Create an agent
    Ag = Agent(env)
    env.add_agents(Ag)  # add it to the environment
    Ag2 = Agent(env)
    env.add_agents(Ag2)
    #################################################################
    #################################################################

<<<<<<< HEAD
    test_environment_loop(env, episodes=4, speed=8.0)
=======
    test_environment_loop(env, episodes=6, speed=8.0)
>>>>>>> cd8ad87b
<|MERGE_RESOLUTION|>--- conflicted
+++ resolved
@@ -79,10 +79,7 @@
         goals=[],  # one can pass in goal objects directly here
         goalcachekws=dict(),
         rewardcachekws=dict(),
-<<<<<<< HEAD
         episode_terminate_delay=0,
-=======
->>>>>>> cd8ad87b
         verbose=False,
         **kws,
     ):
@@ -98,14 +95,10 @@
         self.dt = dt  # time step
         self.history = {"t": []}  # history of the environment
 
-<<<<<<< HEAD
         if render_every is None and render_every_framestep is not None:
             self.render_every = render_every_framestep # How often to render
         elif render_every is not None:
             self.render_every = render_every/self.dt
-=======
-        self.render_every = render_every_framestep  # How often to render
->>>>>>> cd8ad87b
         self.verbose = verbose
         self.render_mode: str = render_mode  # options 'matplotlib'|'pygame'|'none'
         self._stable_render_objects: dict = {}  # objects that are stable across
@@ -311,13 +304,7 @@
         np.random.seed(seed)
 
     def reset(self, seed=None, return_info=False, options=None):
-<<<<<<< HEAD
-        """ How to reset the task when finised """
-=======
-        """
-        How to reset the task when finished
-        """
->>>>>>> cd8ad87b
+        """ How to reset the task when finished """
         if seed is not None:
             self.seed(seed)
         if self.verbose:
@@ -353,13 +340,10 @@
         # Reset goals
         self.goal_cache.reset()
 
-<<<<<<< HEAD
         # Episode state trackers
         # we have not applied a delayed terminate
         self.episode_state['delayed_term'] = False 
 
-=======
->>>>>>> cd8ad87b
         return self.get_observation(), self.infos
 
     def update(self, update_agents=False):
@@ -405,7 +389,6 @@
         else:
             # Move agents randomly on None
             actions = self._dict([None for _ in range(len(self.Ags))])
-<<<<<<< HEAD
 
         if not isinstance(drift_to_random_strength_ratio, dict):
             drift_to_random_strength_ratio = \
@@ -419,17 +402,6 @@
             Ag.update(dt=dt, 
                       drift_velocity=action,
                       drift_to_random_strength_ratio=strength)
-=======
-        for agent, action in zip(self.agents, actions.values()):
-            Ag = self.Ags[agent]
-            dt = dt if dt is not None else Ag.dt
-            action = np.array(action).ravel() if action is not None else None
-            Ag.update(
-                dt=dt,
-                drift_velocity=action,
-                drift_to_random_strength_ratio=drift_to_random_strength_ratio,
-            )
->>>>>>> cd8ad87b
 
         # Update the reward caches for time decay of existing rewards
         for reward_cache in self.reward_caches.values():
@@ -457,30 +429,18 @@
             if term and agent in self.agents or truncations[agent]:
                 self.agents.remove(agent)
 
-<<<<<<< HEAD
 
         # Create pettingzoo outputs
         outs = (
             self.get_observation(),
             self.get_reward(),
             self._dict(terminal),
-=======
-        # Return the next state, reward, whether the state is terminal,
-        outs = (
-            self.get_observation(),
-            self.get_reward(),
-            self._dict(self._is_terminal_state()),
->>>>>>> cd8ad87b
             self._dict(self._is_truncated_state()),
             self._dict([self.infos]),
         )
         if self.verbose:
             print(f"🐀 action @ {self.t}:", actions)
             print(f"🌍 step @ {self.t}:", outs)
-<<<<<<< HEAD
-
-=======
->>>>>>> cd8ad87b
         return outs
 
     def step1(self, action=None, *pos, **kws):
@@ -771,10 +731,7 @@
         "exponential": [2],
         "none": [],
     }
-<<<<<<< HEAD
-=======
-
->>>>>>> cd8ad87b
+
     def __init__(
         self,
         init_state=1,
@@ -784,11 +741,7 @@
         decay_knobs=[],
         external_drive: Union[FunctionType, None] = None,
         external_drive_strength=1,
-<<<<<<< HEAD
         name=None,
-=======
-        name="reward",
->>>>>>> cd8ad87b
     ):
         """
         Parameters
@@ -827,7 +780,6 @@
             self.decay = decay or self.decay_preset["constant"]
         self.external_drive = external_drive
         self.external_drive_strength = external_drive_strength
-<<<<<<< HEAD
         self.history = {'state': [], 'expire_clock': []}
         self.name = name if name is not None else \
                 self.__class__.__name__ + " " + str(hash(self))[:5]
@@ -835,10 +787,6 @@
         # the goal that provided the reward
         self.goal:Union[None, Goal] = None # optional store goal linked to
                                            # reward
-=======
-        self.history = {"state": [], "expire_clock": []}
-        self.name = name
->>>>>>> cd8ad87b
 
     def update(self):
         """
@@ -945,7 +893,6 @@
             self.cache.append(reward)
 
     def update(self):
-<<<<<<< HEAD
         """ Update """
         # If any rewards ...
         if self.cache:
@@ -961,26 +908,10 @@
         else:
             self.stats['total_steps_inactive'] += 1
     
-=======
-        """
-        Update
-        """
-        for reward in self.cache:
-            reward_still_active = reward.update()
-            if not reward_still_active:
-                self.cache.remove(reward)
-                if self.verbose:
-                    print("Reward removed from cache")
-
->>>>>>> cd8ad87b
     def get_total(self):
-        """ If there are any active rewards, return the sum of their values.
-        """
-<<<<<<< HEAD
-=======
+        """ 
         If there are any active rewards, return the sum of their values.
         """
->>>>>>> cd8ad87b
         r = sum([reward.state for reward in self.cache]) + self.default_reward_level
         assert not np.isnan(r), "reward is nan"
         if r > self.stats['max']:
@@ -989,7 +920,6 @@
             self.stats['min'] = r
         return r
 
-<<<<<<< HEAD
     def get_fraction(self):
         """ Return the fraction of the total reward value relative to the max
         and min values so far experienced. """
@@ -999,29 +929,17 @@
 reward_default = Reward(1, 0.01, expire_clock=1, decay="linear")
 
 
-=======
-
-reward_default = Reward(1, 0.01, expire_clock=1, decay="linear")
-
-
->>>>>>> cd8ad87b
 class Goal:
     """
     Abstract `Objective` class that can be used to define finishing coditions
     for a task
     """
-<<<<<<< HEAD
     def __init__(self, 
                  env:Union[None,TaskEnvironment] = None, 
                  reward = reward_default, 
                  name=None,  
                  **kws):
         self.env    = env
-=======
-
-    def __init__(self, env: TaskEnvironment = None, reward=reward_default, **kws):
-        self.env = env
->>>>>>> cd8ad87b
         self.reward = reward
         self.reward.goal = self
         self.name  = name if name is not None \
@@ -1052,10 +970,6 @@
         pass
 
 
-<<<<<<< HEAD
-=======
-
->>>>>>> cd8ad87b
 class GoalCache:
     """
     Organizes a collection of goals shared across agents.
@@ -1316,7 +1230,6 @@
         raise NotImplementedError("find() not implemented")
         return results
 
-<<<<<<< HEAD
 class TimeElapsedGoal(Goal):
     def __init__(self, *args, 
                  wait_time=1,
@@ -1337,8 +1250,6 @@
             return {agent: self.reward for agent in self.env._agentnames(agents)}
         else:
             return {}
-=======
->>>>>>> cd8ad87b
 
 class SpatialGoal(Goal):
     """
@@ -1357,17 +1268,9 @@
 
     see also : Goal
     """
-<<<<<<< HEAD
     def __init__(
         self,
         *positionals,
-=======
-
-    def __init__(
-        self,
-        *positionals,
-        reward=reward_default,
->>>>>>> cd8ad87b
         pos: Union[np.ndarray, None] = None,
         goal_radius=None,
         **kws,
@@ -1581,11 +1484,8 @@
             R["spat_goals"] = []
             R["spat_goal_radius"] = []
             for spat_goal in self.goal_cache.get_goals():
-<<<<<<< HEAD
                 if not isinstance(spat_goal, SpatialGoal):
                     continue
-=======
->>>>>>> cd8ad87b
                 if self.dimensionality == "2D":
                     x, y = spat_goal().T
                 else:
@@ -1650,11 +1550,7 @@
 
 
 def test_environment_loop(
-<<<<<<< HEAD
     env, episodes=6, pausetime=0.0000001, speed=11.0  # pause time in plot
-=======
-    env, episodes=6, pausetime=0.00000001, speed=11.0  # pause time in plot
->>>>>>> cd8ad87b
 ):
     # Prep the rendering figure
     plt.ion()
@@ -1730,12 +1626,8 @@
         teleport_on_reset=False,
         goalkws=goalkws,
         goalcachekws=goalcachekws,
-<<<<<<< HEAD
         episode_terminate_delay=2, #seconds
         verbose=False,
-=======
-        verbose=True,
->>>>>>> cd8ad87b
     )
     #################################################################
     #                   AGENT
@@ -1748,8 +1640,4 @@
     #################################################################
     #################################################################
 
-<<<<<<< HEAD
-    test_environment_loop(env, episodes=4, speed=8.0)
-=======
-    test_environment_loop(env, episodes=6, speed=8.0)
->>>>>>> cd8ad87b
+    test_environment_loop(env, episodes=4, speed=8.0)