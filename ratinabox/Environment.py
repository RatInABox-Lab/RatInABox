import ratinabox

import copy
import pprint
import numpy as np
import matplotlib
from matplotlib import pyplot as plt
import shapely
import pandas as pd


import warnings
from typing import Union, List

from ratinabox import utils
from ratinabox.Agent import Agent

"""ENVIRONMENT"""


class Environment:
    """Environment class: defines the Environment in which the Agent lives.
    This class needs no other classes to initialise it. It exists independently of any Agents or Neurons.

    2D Environments (the default) can contain
        • a boundary  ------- if non-default (square), this must be given at initialisation
        • walls ------------- can be given at initialisation or added after
        • holes ------------- can be given at initialisation or added after
        • objects ----------- can only be given after initialisation using Env.add_object
        (beware, some Neurons classes depend on walls and holes being define before they are initialised, see their documentation - this means it is safest to define walls and holes at initialisation)

    A default parameters dictionary (with descriptions) can be found in __init__()

    List of functions...
        ...that you might use:
            • add_wall()
            • add_hole()
            • add_object()
            • plot_environment()
        ...that you probably won't directly use/use very often:
            • sample_positions()
            • discretise_environment()
            • get_vectors_between___accounting_for_environment()
            • get_distances_between___accounting_for_environment()
            • check_if_posision_is_in_environment()
            • check_wall_collisions()
            • vectors_from_walls()
            • apply_boundary_conditions()
            • add_object()


    The default_params are
    default_params = {
            "dimensionality": "2D",
            "boundary_conditions": "solid",
            "scale": 1,
            "aspect": 1,
            "dx": 0.01,
            "walls":[],#defaults to no walls
            "boundary":None #defaults to square
            "holes":[],#defaults to no holes
            "objects":[],#defaults to no objects
        }
    """

    default_params = {
        "name": "Environment",  # name of the environment
        "dimensionality": "2D",  # 1D or 2D environment
        "boundary_conditions": "solid",  # solid vs periodic
        "scale": 1,  # scale of environment (in metres)
        "aspect": 1,  # x/y aspect ratio for the (rectangular) 2D environment (how wide this is relative to tall). Only applies if you are not passing a boundary
        "dx": 0.01,  # discretises the environment (for plotting purposes only)
        "boundary": None,  # coordinates [[x0,y0],[x1,y1],...] of the corners of a 2D polygon bounding the Env (if None, Env defaults to rectangular). Corners must be ordered clockwise or anticlockwise, and the polygon must be a 'simple polygon' (no holes, doesn't self-intersect).
        "walls": [],  # a list of loose walls within the environment. Each wall in the list can be defined by it's start and end coords [[x0,y0],[x1,y1]]. You can also manually add walls after init using Env.add_wall() (preferred).
        "holes": [],  # coordinates [[[x0,y0],[x1,y1],...],...] of corners of any holes inside the Env. These must be entirely inside the environment and not intersect one another. Corners must be ordered clockwise or anticlockwise. holes has 1-dimension more than boundary since there can be multiple holes
        "objects": [], # a list of objects within the environment. Each object is defined by its position [[x0,y0],[x1,y1],...] for 2D environments and [[x0],[x1],...] for 1D environments. By default all objects are type 0, alternatively you can manually add objects after init using Env.add_object(object, type) (preferred).
    }

    def __init__(self, params={}):
        """Initialise Environment, takes as input a parameter dictionary. Any values not provided by the params dictionary are taken from a default dictionary.

        Args:
            params (dict, optional). Defaults to {}.
        """

        self.params = copy.deepcopy(__class__.default_params)
        self.params.update(params)

        utils.update_class_params(self, self.params, get_all_defaults=True)
        utils.check_params(self, params.keys())

        self.Agents : List[Agent] = []  # each new Agent will append itself to this list
        self.agents_dict = {} # this is a dictionary which allows you to lookup a agent by name

        self.name = self.params["name"]
        
        if self.dimensionality == "1D":
            self.D = 1
            self.extent = np.array([0, self.scale])
            self.centre = np.array([self.scale / 2])
            if self.boundary is not None:
                warnings.warn(
                    "You have passed a boundary into a 1D environment. This is ignored."
                )
                self.boundary = None

            for feature_for_2D_only in ["holes", "walls"]:
                if len(getattr(self, feature_for_2D_only)) > 0:
                    warnings.warn(
                        f"You have passed {feature_for_2D_only} into a 1D environment. "
                        "This is ignored."
                    )
                    setattr(self, feature_for_2D_only, list())

        elif self.dimensionality == "2D":
            self.D = 2
            self.is_rectangular = False
            if (
                self.boundary is None
            ):  # Not passing coordinates of a boundary, fall back to default rectangular env
                self.is_rectangular = True
                self.boundary = [
                    [0, 0],
                    [self.aspect * self.scale, 0],
                    [self.aspect * self.scale, self.scale],
                    [0, self.scale],
                ]
            else:  # self.boundary coordinates passed in the input params
                self.is_rectangular = False
            b = self.boundary

            # make the arena walls
            self.walls = np.array(self.walls).reshape(-1, 2, 2)
            if (self.boundary_conditions == "periodic") and (
                self.is_rectangular == False
            ):
                warnings.warn(
                    "Periodic boundary conditions are only allowed in rectangual environments. Changing boundary conditions to 'solid'."
                )
                self.params["boundary_conditions"] = "solid"
            elif self.boundary_conditions == "solid":
                boundary_walls = np.array(
                    [
                        [b[(i + 1) if (i + 1) < len(b) else 0], b[i]]
                        for i in range(len(b))
                    ]
                )  # constructs walls from points on polygon
                self.walls = np.vstack((boundary_walls, self.walls))
            # make the hole walls (if there are any)
            self.holes_polygons = []
            self.has_holes = False
            if len(self.holes) > 0:
                assert (
                    np.array(self.holes).ndim == 3
                ), "Incorrect dimensionality for holes list. It must be a list of lists of coordinates"

                self.has_holes = True
                for h in self.holes:
                    hole_walls = np.array(
                        [
                            [h[(i + 1) if (i + 1) < len(h) else 0], h[i]]
                            for i in range(len(h))
                        ]
                    )
                    self.walls = np.vstack((self.walls, hole_walls))
                    self.holes_polygons.append(shapely.Polygon(h))
            self.boundary_polygon = shapely.Polygon(self.boundary)

            # make some other attributes
            left = min([c[0] for c in b])
            right = max([c[0] for c in b])
            bottom = min([c[1] for c in b])
            top = max([c[1] for c in b])
            self.centre = np.array([(left + right) / 2, (top + bottom) / 2])
            self.extent = np.array(
                [left, right, bottom, top]
            )  # [left,right,bottom,top] ]the "extent" which will be plotted, always a rectilinear rectangle which will be the extent of all matplotlib plots

        # make list of "objects" within the Env
        self.passed_in_objects = copy.deepcopy(self.objects)
        self.objects = {
            "objects": np.empty((0, self.D)),
            "object_types": np.empty(0, int),
        }
        self.n_object_types = 0
        self.object_colormap = "rainbow_r"
        if len(self.passed_in_objects) > 0:
            for o in self.passed_in_objects:
                self.add_object(o, type=0)

        # save some prediscretised coords (useful for plotting rate maps later)
        self.discrete_coords = self.discretise_environment(dx=self.dx)
        self.flattened_discrete_coords = self.discrete_coords.reshape(
            -1, self.discrete_coords.shape[-1]
        )
        # dimensions dictionary
        if self.D == 1:
            self.dimensions = {'x' : self.discrete_coords[:,0]}
            self.dim_names = ['x']
            self.rate_map_dim_order = ['x']
        elif self.D == 2:
            self.dimensions = {
                'y' : self.discrete_coords[:,0,1],
                'x' : self.discrete_coords[0,:,0],
                }
            self.dim_names = ['x','y'] # this is ordering of the dimensions in, for example, the agents position
            self.rate_map_dim_order = ['y','x'] # this is the order of the dimensions in rate maps (y then x)
        if ratinabox.verbose is True:
            print(
                f"\nAn Environment has been initialised with parameters: {self.params}. Use Env.add_wall() to add a wall into the Environment. Plot Environment using Env.plot_environment()."
            )

        return

    @classmethod
    def get_all_default_params(cls, verbose=False):
        """Returns a dictionary of all the default parameters of the class, including those inherited from its parents."""
        all_default_params = utils.collect_all_params(cls, dict_name="default_params")
        if verbose:
            pprint.pprint(all_default_params)
        return all_default_params

    
    def agent_lookup(self, agent_names:Union[str, List[str]]  = None) -> List[Agent]:        
        '''
        This function will lookup a agent by name and return it. This assumes that the agent has been 
        added to the Environment.agents list and that each agent object has a unique name associated with it.


        Args:
            agent_names (str, List[str]): the name of the agent you want to lookup. 
        
        Returns:
            agents (List[Agent]): a list of agents that match the agent_names. If agent_names is a string, then a list of length 1 is returned. If agent_names is None, then None is returned

        '''

        if agent_names is None:
            return None
        
        if isinstance(agent_names, str):
            agent_names = [agent_names]

        agents: List[Agent] = []

        for agent_name in agent_names:
            agent = self._agent_lookup(agent_name)
            agents.append(agent)

        return agents
    
    def _agent_lookup(self, agent_name: str) -> Agent:

        """
        Helper function for agent lookup. 

        The procedure will work as follows:-
        1. If agent_name is None, the function will return None
        2. if the agent_name is found in self.agents_dict, then   self.agents_dict[agent_name] is returned
        3. Else
            - a loop over self.agents list is performed and each agent.name is checked against agent_name
            - if found the agent is added to the self.agents_dict and returned
            - if not found None is returned

        Args:
            agent_name: the name of the agent you want to lookup
        """

        if agent_name is None:
            return None
        
        if agent_name in self.agents_dict:
            return self.agents_dict[agent_name]
        else:
            for agent in self.Agents:
                if agent.name == agent_name:
                    self.agents_dict[agent_name] = agent
                    return agent
        
        raise ValueError('Agent name not found in Environment.agents list. Make sure the there no typos. agent name is case sensitive')
    
    def add_agent(self, agent: Agent = None):
        """
        This function adds a agent to the Envirnoment.Agents list and also adds it to the Agent.agents_dict dictionary
        which allows you to lookup a agent by name.

        This also ensures that the agent is associated with this Agent and has a unique name. 
        Otherwise an index is appended to the name to make it unique and a warning is raised.

        Args:
            agent: the agent object you want to add to the Agent.Agent list

        """
        assert agent is not None and isinstance(agent, Agent), TypeError("agent must be a ratinabox Agent type" )

        #check if a agent with this name already exists
        if agent.name in self.agents_dict:
            
            # we try with the name of the agent + a number

            idx = len(self.Agents)
            name = f"agent_{idx}"

            if name in self.agents_dict:
                raise ValueError(f"A agent with the name {agent.name}  and  {name} already exists. Please choose a unique name for each agent.\n\
                            This can cause trouble with lookups")
            else:
                agent.name = name 
                warnings.warn(f"A agent with the name {agent.name} already exists. Renaming to {name}")
        
        self.Agents.append(agent)
        self.agents_dict[agent.name] = agent

    def remove_agent(self, agent: Union[str, Agent]  = None):
        """
        A function to remove a agent from the Environment.Agents list and the Environment.agents_dict dictionary

        Args:
            agent (str|Agent): the name of the agent you want to remove or the agent object itself
        """

        if isinstance(agent, str):
            agent = self._agent_lookup(agent)
        
        if agent is None:
            return None

        self.Agents.remove(agent)
        self.agents_dict.pop(agent.name)
<<<<<<< HEAD
  
=======
        
    

>>>>>>> 1ec591af
    def add_wall(self, wall):
        """Add a wall to the (2D) environment.
        Extends self.walls array to include one new wall.
        Args:
            wall (np.array): 2x2 array [[x1,y1],[x2,y2]]
        """
        assert self.dimensionality == "2D", "can only add walls into a 2D environment"
        wall = np.expand_dims(np.array(wall), axis=0)
        if len(self.walls) == 0:
            self.walls = wall
        else:
            self.walls = np.concatenate((self.walls, wall), axis=0)
        return

    def add_hole(self, hole):
        """Add a hole to the (2D) environment.
        Extends self.holes array to include one new hole.
        Args:
            hole (np.array): n_corners x 2 array [[x1,y1],[x2,y2]] where n_corners is the number of corners of the hole (so must be >= 3, holes can't be lines)
        """
        assert self.dimensionality == "2D", "can only add holes into a 2D environment"
        assert len(hole) >= 3, "holes must have at least 3 corners"

        self.holes.append(hole)
        self.has_holes = True
        hole_walls = np.array(
            [
                [hole[(i + 1) if (i + 1) < len(hole) else 0], hole[i]]
                for i in range(len(hole))
            ]
        )

        self.walls = np.vstack((self.walls, hole_walls.reshape(-1, 2, 2)))
        self.holes_polygons.append(shapely.Polygon(hole))
        return

    def add_object(self, object, type="new"):
        """Adds an object to the environment. Objects can be seen by object vector cells but otherwise do very little. Objects have "types". By default when adding a new object a new type is created (n objects n types) but you can specify a type (n objects <n types). Boundary vector cells may be selective to one type.

        Args:
            object (array): The location of the object, 2D list or array
            type (_type_): The "type" of the object, any integer. By default ("new") a new type is made s.t. the first object is type 0, 2nd type 1... n'th object will be type n-1, etc.... If type == "same" then the added object has the same type as the last

        """
        object = np.array(object).reshape(1, -1)
        assert object.shape[1] == self.D

        if type == "new":
            type = self.n_object_types
        elif type == "same":
            if len(self.objects["object_types"]) == 0:
                type = 0
            else:
                type = self.objects["object_types"][-1]
        else:
            assert type <= self.n_object_types, print(
                f"Newly added object must be one of the existing types (currently {np.unique(self.objects['object_types'])}) or the next one along ({self.n_object_types}), not {type}"
            )
        type = np.array([type], int)

        self.objects["objects"] = np.append(self.objects["objects"], object, axis=0)
        self.objects["object_types"] = np.append(
            self.objects["object_types"], type, axis=0
        )
        self.n_object_types = len(np.unique(self.objects["object_types"]))
        return

    def plot_environment(self, 
                         fig=None, 
                         ax=None, 
                         gridlines=False,
                         plot_objects=True,
                         autosave=None,
                         **kwargs,):
        """Plots the environment (in 1D space is plotted along the x axis), dark grey lines show the walls
        Args:
            fig,ax: the fig and ax to plot on (can be None)
            gridlines: if True, plots gridlines
            plot_objects: if True, plots objects
            autosave: if True, will try to save the figure to the figure directory `ratinabox.figure_directory`. Defaults to None in which case looks for global constant ratinabox.autosave_plots
        Returns:
            fig, ax: the environment figures, can be used for further downstream plotting.
        """
        if self.dimensionality == "1D":
            extent = self.extent
            if fig is None and ax is None:
                fig, ax = plt.subplots(
                    figsize=(
                        ratinabox.MOUNTAIN_PLOT_WIDTH_MM / 25 * (extent[1] - extent[0]),
                        1,
                    )
                )
            ax.set_xlim(left=extent[0], right=extent[1])
            ax.spines["left"].set_visible(False)
            ax.spines["right"].set_visible(False)
            ax.spines["bottom"].set_position("zero")
            ax.spines["top"].set_visible(False)
            ax.set_yticks([])
            ax.set_xticks([extent[0], extent[1]])
            ax.set_xlabel("Position / m")

            # plot objects, if applicable
            if plot_objects:
                object_cmap = matplotlib.colormaps[self.object_colormap]
                for i, object in enumerate(self.objects["objects"]):
                    object_color = object_cmap(
                        self.objects["object_types"][i]
                        / (self.n_object_types - 1 + 1e-8)
                    )
                    ax.scatter(
                        object[0],
                        0,
                        facecolor=[0, 0, 0, 0],
                        edgecolors=object_color,
                        s=10,
                        zorder=2,
                        marker="o",
                    )

        if self.dimensionality == "2D":
            extent, walls = self.extent, self.walls
            if fig is None and ax is None:
                fig, ax = plt.subplots(
                    figsize=(ratinabox.FIGURE_INCH_PER_ENVIRONMENT_METRE * (extent[1] - extent[0]), ratinabox.FIGURE_INCH_PER_ENVIRONMENT_METRE * (extent[3] - extent[2]))
                )
            fig.subplots_adjust(left=0, bottom=0, right=1, top=1, wspace=None, hspace=None) #remove border
            # plot background/arena
            background = matplotlib.patches.Polygon(
                xy=np.array(self.boundary), facecolor=ratinabox.LIGHTGREY, zorder=-1
            )
            setattr(background, "name", "background")
            ax.add_patch(background)

            # plot holes
            for hole in self.holes:
                hole_ = matplotlib.patches.Polygon(
                    xy=np.array(hole),
                    facecolor="white",
                    linewidth=1.0,
                    edgecolor="white",
                    zorder=1,
                )
                setattr(background, "name", "hole")
                ax.add_patch(hole_)

            # plot anti-arena (difference between area and the full extent shown)
            if self.is_rectangular is False:
                # size = self.extent[1]-self.extent[0]
                extent_corners = np.array(
                    [
                        [self.extent[0], self.extent[2]],
                        [self.extent[1], self.extent[2]],
                        [self.extent[1], self.extent[3]],
                        [self.extent[0], self.extent[3]],
                    ]
                )
                extent_poly = shapely.Polygon(extent_corners)
                arena_poly = shapely.Polygon(np.array(self.boundary))
                anti_arena_poly = extent_poly.difference(arena_poly)
                if type(anti_arena_poly) == shapely.Polygon:
                    polys = [anti_arena_poly]
                elif type(anti_arena_poly) == shapely.MultiPolygon:
                    polys = anti_arena_poly.geoms
                for poly in polys:
                    (x, y) = poly.exterior.coords.xy
                    coords = np.stack((list(x), list(y)), axis=1)
                    anti_arena_segment = matplotlib.patches.Polygon(
                        xy=np.array(coords),
                        facecolor="white",
                        linewidth=1.0,
                        edgecolor="white",
                        zorder=1,
                    )
                    setattr(background, "name", "hole")
                    ax.add_patch(anti_arena_segment)

            # plot walls
            for wall in walls:
                ax.plot(
                    [wall[0][0], wall[1][0]],
                    [wall[0][1], wall[1][1]],
                    color=ratinabox.GREY,
                    linewidth=4.0,
                    solid_capstyle="round",
                    zorder=2,
                )

            # plot objects, if applicable
            if plot_objects: 
                object_cmap = matplotlib.colormaps[self.object_colormap]
                for i, object in enumerate(self.objects["objects"]):
                    object_color = object_cmap(
                        self.objects["object_types"][i]
                        / (self.n_object_types - 1 + 1e-8)
                    )
                    ax.scatter(
                        object[0],
                        object[1],
                        facecolor=[0, 0, 0, 0],
                        edgecolors=object_color,
                        s=10,
                        zorder=2,
                        marker="o",
                    )

            #plot grid lines
            ax.set_aspect("equal")
            if gridlines == True:
                ax.grid(True, color=ratinabox.DARKGREY, linewidth=0.5, linestyle="--")
                #turn off the grid lines on the edges
                ax.spines["left"].set_color("none")
                ax.spines["right"].set_color("none")
                ax.spines["bottom"].set_color("none")
                ax.spines["top"].set_color("none")
                ax.tick_params(length=0)

            else: 
                ax.grid(False)
                ax.axis("off")
            ax.set_xlim(left=extent[0] - 0.02, right=extent[1] + 0.02)
            ax.set_ylim(bottom=extent[2] - 0.02, top=extent[3] + 0.02)
            # ax.set_xlim(left=extent[0], right=extent[1])
            # ax.set_ylim(bottom=extent[2], top=extent[3])

        ratinabox.utils.save_figure(fig, "Environment", save=autosave)

        return fig, ax

    def sample_positions(self, n=10, method="uniform_jitter"):
        """Scatters 'n' locations across the environment which can act as, for example, the centres of gaussian place fields, or as a random starting position.
        If method == "uniform" an evenly spaced grid of locations is returned.  If method == "uniform_jitter" these locations are jittered slightly (i.e. random but span the space). Note; if n doesn't uniformly divide the size (i.e. n is not a square number in a square environment) then the largest number that can be scattered uniformly are found, the remaining are randomly placed.
        Args:
            n (int): number of features
            method: "uniform", "uniform_jittered" or "random" for how points are distributed
        Returns:
            array: (n x dimensionality) of positions
        """
        if self.dimensionality == "1D":
            if method == "random":
                positions = np.random.uniform(
                    self.extent[0], self.extent[1], size=(n, 1)
                )
            elif method[:7] == "uniform":
                dx = self.scale / n
                positions = np.arange(0 + dx / 2, self.scale, dx).reshape(-1, 1)
                if method[7:] == "_jitter":
                    positions += np.random.uniform(
                        -0.45 * dx, 0.45 * dx, positions.shape
                    )
            return positions

        elif self.dimensionality == "2D":
            if method == "random": 
                # random scatter positions and check they aren't in holes etc. 
                positions = np.zeros((n, 2))
                positions[:, 0] = np.random.uniform(
                    self.extent[0], self.extent[1], size=n
                )
                positions[:, 1] = np.random.uniform(
                    self.extent[2], self.extent[3], size=n
                )
                if (self.is_rectangular is False) or (self.has_holes is True):
                # in this case, the positions you have sampled within the extent of the environment may not actually fall within it's legal area (i.e. they could be outside the polygon boundary or inside a hole). Brute force this by randomly resampling these points until all fall within the env.
                    for i, pos in enumerate(positions):
                        if self.check_if_position_is_in_environment(pos) == False:
                            pos = self.sample_positions(n=1, method="random").reshape(
                                -1
                            )  # this recursive call must pass eventually, assuming the env is sufficiently large. this is why we don't need a while loop
                            positions[i] = pos
            elif method[:7] == "uniform":
                # uniformly scatter positions on a square grid and check they aren't in holes etc.
                ex = self.extent
                area = (ex[1] - ex[0]) * (ex[3] - ex[2])
                if (self.has_holes is True): 
                    area -= sum(shapely.geometry.Polygon(hole).area for hole in self.holes)
                delta = np.sqrt(area / n)
                x = np.linspace(ex[0] + delta /2, ex[1] - delta /2, int((ex[1] - ex[0])/delta))
                y = np.linspace(ex[2] + delta /2, ex[3] - delta /2, int((ex[3] - ex[2])/delta))
                positions = np.array(np.meshgrid(x, y)).reshape(2, -1).T
                
                if (self.is_rectangular is False) or (self.has_holes is True):
                    # in this case, the positions you have sampled within the extent of the environment may not actually fall within it's legal area (i.e. they could be outside the polygon boundary or inside a hole). delete those that do for resampling later. 
                    delpos = [i for (i,pos) in enumerate(positions) if self.check_if_position_is_in_environment(pos) == False]
                    positions = np.delete(positions,delpos,axis=0) # this will delete illegal positions

                n_uniformly_distributed = positions.shape[0]
                if method[7:] == "_jitter":
                    # add jitter to the uniformly distributed positions
                    positions += np.random.uniform(
                        -0.45 * delta, 0.45 * delta, positions.shape 
                    ) 
                n_remaining = n - n_uniformly_distributed
                if n_remaining > 0:
                    # sample remaining from available positions with further jittering (delta = delta/2)
                    positions_remaining = np.array([positions[i] for i in np.random.choice(range(len(positions)),n_remaining, replace=True)])
                    delta /= 2
                    positions_remaining += np.random.uniform(
                        -0.45 * delta, 0.45 * delta, positions_remaining.shape
                    )
                    positions = np.vstack((positions, positions_remaining))

            return positions

    def discretise_environment(self, dx=None):
        """Discretises the environment, for plotting purposes.
        Returns an array of positions spanning the environment
        Important: this discretisation is not used for geometry or firing rate calculations which are precise and fundamentally continuous. Its typically used if you want to, say, display the receptive field of a neuron so you want to calculate its firing rate at all points across the environment and plot those.
        Args:
            dx (float): discretisation distance
        Returns:
            array: an (Ny x Mx x 2) array of position coordinates or (Nx x 1) for 1D
        """  # returns a 2D array of locations discretised by dx
        if dx is None:
            dx = self.dx
        [minx, maxx] = list(self.extent[:2])
        self.x_array = np.arange(minx + dx / 2, maxx, dx)
        discrete_coords = self.x_array.reshape(-1, 1)
        if self.dimensionality == "2D":
            [miny, maxy] = list(self.extent[2:])
            self.y_array = np.arange(miny + dx / 2, maxy, dx)[::-1]
            x_mesh, y_mesh = np.meshgrid(self.x_array, self.y_array) # note meshgrid flips inputs so that y is the first axis
            coordinate_mesh = np.array([x_mesh, y_mesh])
            discrete_coords = np.swapaxes(np.swapaxes(coordinate_mesh, 0, 1), 1, 2) #
        return discrete_coords

    def get_vectors_between___accounting_for_environment(
        self, pos1=None, pos2=None, line_segments=None
    ):
        """Takes two position arrays and returns an array of pair-wise vectors from pos2's to pos1's, taking into account boundary conditions. Unlike the global function "utils.get_vectors_between()' (which this calls) this additionally accounts for environment boundary conditions such that if two positions fall on either sides of the boundary AND boundary cons are periodic then the returned shortest-vector actually goes around the loop, not across the environment)...
            pos1 (array): N x dimensionality array of poisitions
            pos2 (array): M x dimensionality array of positions
            line_segments: if you have already calculated line segments from pos1 to pos2 pass this here for quicker evaluation
        Returns:
            N x M x dimensionality array of pairwise vectors
        """
        vectors = utils.get_vectors_between(
            pos1=pos1, pos2=pos2, line_segments=line_segments
        )
        if self.boundary_conditions == "periodic":
            flip = np.abs(vectors) > (self.scale / 2)
            vectors[flip] = -np.sign(vectors[flip]) * (
                self.scale - np.abs(vectors[flip])
            )
        return vectors

    def get_distances_between___accounting_for_environment(
        self, pos1, pos2, wall_geometry="euclidean", return_vectors=False
    ):
        """Takes two position arrays and returns the array of pair-wise distances between points, taking into account walls and boundary conditions. Unlike the global function utils.get_distances_between() (which this one, at times, calls) this additionally accounts for the boundaries AND walls in the environment.

        For example, geodesic geometry estimates distance by shortest walk...line_of_sight geometry distance is euclidean but if there is a wall in between two positions (i.e. no line of sight) then the returned distance is "very high"...if boundary conditions are periodic distance is via the shortest possible route, which may or may not go around the back. euclidean geometry essentially ignores walls when calculating distances between two points.
        Allowed geometries, typically passed from the neurons class, are "euclidean", "geodesic" or "line_of_sight"
        Args:
            pos1 (array): N x dimensionality array of poisitions
            pos2 (array): M x dimensionality array of positions
            wall_geometry: how the distance calculation handles walls in the env (can be "euclidean", "line_of_sight" or "geodesic")
            return_vectors (False): If True, returns the distances and the vectors (from pos2 to pos1) as a tuple
        Returns:
            N x M array of pairwise distances
        """

        line_segments = utils.get_line_segments_between(pos1=pos1, pos2=pos2)
        vectors = self.get_vectors_between___accounting_for_environment(
            pos1=None, pos2=None, line_segments=line_segments
        )

        # shorthand
        dimensionality = self.dimensionality
        boundary_conditions = self.boundary_conditions

        if dimensionality == "1D":
            distances = utils.get_distances_between(vectors=vectors)

        if dimensionality == "2D":
            walls = self.walls
            if wall_geometry == "euclidean":
                distances = utils.get_distances_between(vectors=vectors)

            if wall_geometry == "line_of_sight":
                assert (
                    boundary_conditions == "solid"
                ), "line of sight geometry not available for periodic boundary conditions"
                # if a wall obstructs line-of-sight between two positions, distance is set to 1000
                internal_walls = walls[
                    4:
                ]  # only the internal walls (not room walls) are worth checking
                line_segments_ = line_segments.reshape(-1, *line_segments.shape[-2:])
                wall_obstructs_view_of_cell = utils.vector_intercepts(
                    line_segments_, internal_walls, return_collisions=True
                )
                wall_obstructs_view_of_cell = wall_obstructs_view_of_cell.sum(
                    axis=-1
                )  # sum over walls axis as we don't care which wall it collided with
                wall_obstructs_view_of_cell = wall_obstructs_view_of_cell != 0
                wall_obstructs_view_of_cell = wall_obstructs_view_of_cell.reshape(
                    line_segments.shape[:2]
                )
                distances = utils.get_distances_between(vectors=vectors)
                distances[wall_obstructs_view_of_cell == True] = 1000

            if wall_geometry == "geodesic":
                assert (
                    boundary_conditions == "solid"
                ), "geodesic geometry is not available for periodic boundary conditions"
                assert (
                    len(walls) <= 5
                ), """unfortunately geodesic geometry is only defined in closed rooms with one additional wall. Try using "line_of_sight" or "euclidean" instead. 
                (efficient geometry calculations with more than 1 wall are super hard I have discovered!)"""
                distances = utils.get_distances_between(vectors=vectors)
                if len(walls) == 4:
                    pass
                else:
                    wall = walls[4]
                    via_wall_distances = []
                    for part_of_wall in wall:
                        wall_edge = np.expand_dims(part_of_wall, axis=0)
                        if self.check_if_position_is_in_environment(part_of_wall):
                            distances_via_part_of_wall = utils.get_distances_between(
                                pos1, wall_edge
                            ) + utils.get_distances_between(wall_edge, pos2)
                            via_wall_distances.append(distances_via_part_of_wall)
                    via_wall_distances = np.array(via_wall_distances)
                    line_segments_ = line_segments.reshape(
                        -1, *line_segments.shape[-2:]
                    )
                    wall_obstructs_view_of_cell = utils.vector_intercepts(
                        line_segments_,
                        np.expand_dims(wall, axis=0),
                        return_collisions=True,
                    )
                    wall_obstructs_view_of_cell = wall_obstructs_view_of_cell.reshape(
                        line_segments.shape[:2]
                    )
                    flattened_distances = distances.reshape(-1)
                    flattened_wall_obstructs_view_of_cell = (
                        wall_obstructs_view_of_cell.reshape(-1)
                    )
                    flattened_distances[
                        flattened_wall_obstructs_view_of_cell
                    ] = np.amin(via_wall_distances, axis=0).reshape(-1)[
                        flattened_wall_obstructs_view_of_cell
                    ]
                    distances = flattened_distances.reshape(distances.shape)

        if return_vectors:
            return (distances, vectors)
        else:
            return distances

    def check_if_position_is_in_environment(self, pos):
        """Returns True if pos is INside the environment
        Points EXACTLY on the edge of the environment are NOT classed as being inside the environment. This is relevant in geodesic geometry calculations since routes past the edge of a wall connection with the edge of an environmnet are not valid routes.
        Args:
            pos (array): np.array([x,y])
        Returns:
            bool: True if pos is inside environment.
        """
        pos = np.array(pos).reshape(-1)
        if self.dimensionality == "1D":
            if (pos[0] > self.extent[0]) and (pos[0] < self.extent[1]):
                return True
            else:
                return False

        if self.dimensionality == "2D":
            if (
                self.is_rectangular == True and self.holes is None
            ):  # fast way (don't use shapely)
                return all(
                    [
                        (pos[0] > self.extent[0]),
                        (pos[0] < self.extent[1]),
                        (pos[1] > self.extent[2]),
                        (pos[1] < self.extent[3]),
                    ]
                )
            else:  # the slow way (polygon check for environment boundaries and each hole within env)
                is_in = True
                is_in *= self.boundary_polygon.contains(
                    shapely.Point(pos)
                )  # assert inside area
                if self.has_holes is True:
                    for hole_poly in self.holes_polygons:
                        is_in *= not hole_poly.contains(
                            shapely.Point(pos)
                        )  # assert inside area, "not" because if it's in the hole it isn't in the environment
                return bool(is_in)

    def check_wall_collisions(self, proposed_step):
        """Given proposed step [current_pos, next_pos] it returns two lists
        1. a list of all the walls in the environment #shape=(N_walls,2,2)
        2. a boolean list of whether the step directly crosses (collides with) any of these walls  #shape=(N_walls,)
        Args:
            proposed_step (array): The proposed step. np.array( [ [x_current, y_current] , [x_next, y_next] ] )
        Returns:
            tuple: (1,2)
        """
        if self.dimensionality == "1D":
            # no walls in 1D to collide with
            return (None, None)
        elif self.dimensionality == "2D":
            if (self.walls is None) or (len(self.walls) == 0):
                # no walls to collide with
                return (None, None)
            elif self.walls is not None:
                walls = self.walls
                wall_collisions = utils.vector_intercepts(
                    walls, proposed_step, return_collisions=True
                ).reshape(-1)
                return (walls, wall_collisions)

    def vectors_from_walls(self, pos):
        """Given a position, pos, it returns a list of the vectors of shortest distance from all the walls to current_pos #shape=(N_walls,2)
        Args:
            proposed_step (array): The position np.array([x,y])
        Returns:
            vector array: np.array(shape=(N_walls,2))
        """
        walls_to_pos_vectors = utils.shortest_vectors_from_points_to_lines(
            pos, self.walls
        )[0]
        return walls_to_pos_vectors

    def apply_boundary_conditions(self, pos):
        """Performs a boundary condition check. If pos is OUTside the environment and the boundary conditions are solid then a different position, safely located 1cm within the environmnt, is returned. If pos is OUTside the environment but boundary conditions are periodic its position is looped to the other side of the environment appropriately.
        Args:
            pos (np.array): 1 or 2 dimensional position
        returns new_pos
        TODO update this so if pos is in one of the holes the Agent is returned to the ~nearest legal location inside the Environment
        """
        if self.check_if_position_is_in_environment(pos) is True: return pos

        if self.dimensionality == "1D":
            if self.boundary_conditions == "periodic":
                pos = pos % self.extent[1]
            if self.boundary_conditions == "solid":
                pos = min(max(pos, self.extent[0] + 0.01), self.extent[1] - 0.01)
                pos = np.reshape(pos, (-1))
        elif self.dimensionality == "2D":
            if self.is_rectangular == True:
                if not (
                    matplotlib.path.Path(self.boundary).contains_point(
                        pos, radius=-1e-10
                    )
                ):  # outside the bounding environment (i.e. not just in a hole), apply BCs
                    if self.boundary_conditions == "periodic":
                        pos[0] = pos[0] % self.extent[1]
                        pos[1] = pos[1] % self.extent[3]
                    if self.boundary_conditions == "solid":
                        # in theory this wont be used as wall bouncing catches it earlier on
                        pos[0] = min(
                            max(pos[0], self.extent[0] + 0.01),
                            self.extent[1] - 0.01,
                        )
                        pos[1] = min(
                            max(pos[1], self.extent[2] + 0.01),
                            self.extent[3] - 0.01,
                        )
                else:  # in this case, must just be in a hole. sample new position (there should be a better way to do this but, in theory, this isn't used)
                    pos = self.sample_positions(n=1, method="random").reshape(-1)
<<<<<<< HEAD
        return pos

    def export_agents_history(self,
                              agent_names: Union[str, list[str], None] = None,
                              keys_to_export: Union[str, list[str],None] = None,
                              verbose: bool = False,
                              save_to_file: bool = True):
        """Exports the history of the agents in the environment.
        Args:
            agent_names (str, list[str]): the name of the agent you want to export the history for. If None, exports all agents.
            save (bool): whether to save the history to a file
            verbose (bool): whether to print the history to the console
        Returns:
            dict: a dictionary of all the default parameters of the class, including those inherited from its parents.
        """
        agents = self.Agents
        if agent_names is not None:
            agents = self.agent_lookup(agent_names)
        
        combined_df = pd.DataFrame()
        
        for agent in agents:
            if verbose:
                print(f"Exporting history for agent {agent.name}")
            df = agent.export_history(keys_to_export=keys_to_export, 
                                 save_to_file=save_to_file,
                                 filename_prefix=f"{self.name}")
            if df is not None:
                if combined_df.empty:
                    combined_df = df
                else:
                    combined_df = pd.concat([combined_df, df], axis=0, ignore_index=True)
        
        return combined_df
            
=======
            else:  # polygon shaped env, just resample random position
                pos = self.sample_positions(n=1, method="random").reshape(-1)
        return pos
>>>>>>> 1ec591af
<|MERGE_RESOLUTION|>--- conflicted
+++ resolved
@@ -327,13 +327,9 @@
 
         self.Agents.remove(agent)
         self.agents_dict.pop(agent.name)
-<<<<<<< HEAD
-  
-=======
         
     
 
->>>>>>> 1ec591af
     def add_wall(self, wall):
         """Add a wall to the (2D) environment.
         Extends self.walls array to include one new wall.
@@ -894,7 +890,8 @@
                         )
                 else:  # in this case, must just be in a hole. sample new position (there should be a better way to do this but, in theory, this isn't used)
                     pos = self.sample_positions(n=1, method="random").reshape(-1)
-<<<<<<< HEAD
+            else:  # polygon shaped env, just resample random position
+                pos = self.sample_positions(n=1, method="random").reshape(-1)
         return pos
 
     def export_agents_history(self,
@@ -929,9 +926,4 @@
                     combined_df = pd.concat([combined_df, df], axis=0, ignore_index=True)
         
         return combined_df
-            
-=======
-            else:  # polygon shaped env, just resample random position
-                pos = self.sample_positions(n=1, method="random").reshape(-1)
-        return pos
->>>>>>> 1ec591af
+            