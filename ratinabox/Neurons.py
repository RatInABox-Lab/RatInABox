import ratinabox

import copy
import warnings
import pprint
import numpy as np
import matplotlib
from matplotlib import pyplot as plt
import scipy
from scipy import stats as stats
import warnings
from matplotlib.collections import EllipseCollection
import pandas as pd
from typing import Union

from ratinabox import utils

"""NEURONS"""
"""Parent Class"""


class Neurons:
    """The Neuron class defines a population of Neurons. All Neurons have firing rates which depend on the state of the Agent. As the Agent moves the firing rate of the cells adjust accordingly.

    All Neuron classes must be initalised with the Agent (to whom these cells belong) since the Agent determines the firingrates through its position and velocity. The Agent class will itself contain the Environment. Both the Agent (position/velocity) and the Environment (geometry, walls, objects etc.) determine the firing rates. Optionally (but likely) an input dictionary 'params' specifying other params will be given.

    This is a generic Parent class. We provide several SubClasses of it. These include:
    • PlaceCells()
    • GridCells()
    • BoundaryVectorCells()
    • ObjectVectorCells()
    • AgentVectorCells()
    • FieldOfViewBVCs()
    • FieldOfViewOVCs()
    • FieldOfViewAVCs()
    • VelocityCells()
    • HeadDirectionCells()
    • SpeedCells()
    • FeedForwardLayer()
    • RandomSpatialNeurons()
    as well as (in  the contribs)
    • ValueNeuron()
    • NeuralNetworkNeurons()

    The unique function in each child classes is get_state(). Whenever Neurons.update() is called Neurons.get_state() is then called to calculate and return the firing rate of the cells at the current moment in time. This is then saved. In order to make your own Neuron subclass you will need to write a class with the following mandatory structure:

    ============================================================================================
    MyNeuronClass(Neurons):

        default_params = {'a_default_param":3.14159} # default params dictionary is defined in the preamble, as a class attribute. Note its values are passed upwards and used in all the parents classes of your class.

        def __init__(self,
                     Agent,
                     params={}): #<-- do not change these


            self.params = copy.deepcopy(__class__.default_params) # to get the default param dictionary of the current class, defined in the preamble, use __class__. Then, make sure to deepcopy it, as only making a shallow copy can have unintended consequences (i.e., any modifications to it would be propagated to ALL instances of this class!).
            self.params.update(params)

            super().__init__(Agent,self.params)

        def get_state(self,
                      evaluate_at='agent',
                      **kwargs) #<-- do not change these

            firingrate = .....
            ###
                Insert here code which calculates the firing rate.
                This may work differently depending on what you set evaluate_at as. For example, evaluate_at == 'agent' should mean that the position or velocity (or whatever determines the firing rate) will by evaluated using the agents current state. You might also like to have an option like evaluate_at == "all" (all positions across an environment are tested simultaneously - plot_rate_map() tries to call this, for example) or evaluate_at == "last" (in a feedforward layer just look at the last firing rate saved in the input layers saves time over recalculating them.). **kwargs allows you to pass position or velocity in manually.

                By default, the Neurons.update() calls Neurons.get_state() rwithout passing any arguments. So write the default behaviour of get_state() to be what you want it to do in the main training loop, .
            ###

            return firingrate

        def any_other_functions_you_might_want(self):...
    ============================================================================================

    As we have written them, Neuron subclasses which have well defined ground truth spatial receptive fields (PlaceCells, GridCells but not VelocityCells etc.) can also be queried for any arbitrary pos/velocity (i.e. not just the Agents current state) by passing these in directly to the function "get_state(evaluate_at='all') or get_state(evaluate_at=None, pos=my_array_of_positons)". This calculation is vectorised and relatively fast, returning an array of firing rates one for each position. It is what is used when you try Neuron.plot_rate_map().

    List of key functions...
        ..that you're likely to use:
            • update()
            • plot_rate_timeseries()
            • plot_rate_map()
        ...that you might not use but could be useful:
            • save_to_history()
            • reset_history()
            • boundary_vector_preference_function()
    """

    default_params = {
        "n": 10,
        "name": "Neurons",
        "color": None,  # just for plotting
        "noise_std": 0,  # 0 means no noise, std of the noise you want to add (Hz)
        "noise_coherence_time": 0.5,
        "min_fr":0.0, #not all cells use max_fr nd min_fr but we define them here in the parent class for those that do 
        "max_fr":1.0,
        "save_history": True,  # whether to save history (set to False if you don't intend to access Neuron.history for data after, for better memory performance)
    }

    def __init__(self, Agent, params={}):
        """Initialise Neurons(), takes as input a parameter dictionary. Any values not provided by the params dictionary are taken from a default dictionary below.

        Args:
            Agent. The RatInABox Agent these cells belong to. 
            params (dict, optional). Defaults to {}.

        Typically you will not actually initialise a Neurons() class, instead you will initialised by one of it's subclasses.
        """

        self.Agent = Agent
        self.Agent.Neurons.append(self)

        self.params = copy.deepcopy(__class__.default_params)
        self.params.update(params)

        utils.update_class_params(self, self.params, get_all_defaults=True)
        utils.check_params(self, params.keys())
        
        self.name = self.params["name"]

        self.firingrate = np.zeros(self.n)
        self.noise = np.zeros(self.n)
        self.history = {}
        self.history["t"] = []
        self.history["firingrate"] = []
        self.history["spikes"] = []

        self._last_history_array_cache_time = None
        self._history_arrays = {} # this dictionary is the same as self.history except the data is in arrays not lists BUT it should only be accessed via its getter-function `self.get_history_arrays()`. This is because the lists are only converted to arrays when they are accessed, not on every step, so as to save time.

        self.colormap = "inferno" # default colormap for plotting ratemaps 

        if ratinabox.verbose is True:
            print(
                f"\nA Neurons() class has been initialised with parameters f{self.params}. Use Neurons.update() to update the firing rate of the Neurons to correspond with the Agent.Firing rates and spikes are saved into the Agent.history dictionary. Plot a timeseries of the rate using Neurons.plot_rate_timeseries(). Plot a rate map of the Neurons using Neurons.plot_rate_map()."
            )

    @classmethod
    def get_all_default_params(cls, verbose=False):
        """Returns a dictionary of all the default parameters of the class, including those inherited from its parents."""
        all_default_params = utils.collect_all_params(cls, dict_name="default_params")
        if verbose:
            pprint.pprint(all_default_params)
        return all_default_params

    def update(self, **kwargs):
        """Update the firing rate of the Neurons() class. This is called by the Agent.update() function. This core function should be called by the user on each loop in order to refresh the firing rate of the Neurons() class in line with the Agent's current state. It will also save the firing rate and spikes to the Agent.history dictionary if self.save_history is True.
        
        Args: 
            • kwargs will be passed into get_state()  
        """

        # update noise vector
        dnoise = utils.ornstein_uhlenbeck(
            dt=self.Agent.dt,
            x=self.noise,
            drift=0,
            noise_scale=self.noise_std,
            coherence_time=self.noise_coherence_time,
        )
        self.noise = self.noise + dnoise

        # update firing rate
        if np.isnan(self.Agent.pos[0]):
            firingrate = np.zeros(self.n)  # returns zero if Agent position is nan
        else:
            firingrate = self.get_state(**kwargs)
        self.firingrate = firingrate.reshape(-1)
        self.firingrate = self.firingrate + self.noise
        if self.save_history is True:
            self.save_to_history()
        return

    def get_state(self, **kwargs):
        raise NotImplementedError("Neurons object needs a get_state() method")

    def get_head_direction_averaged_state(self, evaluate_at="agent", angular_resolution_degrees=10, **kwargs):
        """Like get_state() except it calculates it at all head directions 0-->2pi and then averages over those head directions. Note this will only be relevant (although it will always "work") for Neurons which have some kind of head direction selectivity i.e. Neurons where "head_direction" is a kwarg which is used by get_state(). These include HeadDirectionCells or egocentric-BoundaryVectorCells or any cells you might build out of these. Conversely for PlaceCells, the head_direction argument into get_state() will be ignored so this will just be a more inefficient way of calling get_state().
        
        Args: 
            • evaluate_at: "agent" or "all" or None. If "agent" (default) then the Agent's current position is used to calculate the firing rate. If "all" then the firing rate is calculated at all positions across the environment. If None then you must provide a position or velocity array as a kwarg "pos" or "vel" respectively. Defaults to "agent".
            • angular_resolution_degrees: the angular resolution in degrees at which to calculate the firing rate. Defaults to 10.
            • kwargs: passed into get_state().
        """
        firingrate = np.zeros_like(self.get_state(evaluate_at=evaluate_at, head_direction=[1,0], **kwargs))
        n_angles = int(360 / angular_resolution_degrees)
        firingrate = np.repeat(firingrate[:,:,np.newaxis],n_angles,axis=2)
        angles = np.linspace(0,2*np.pi,n_angles)
        for (i,ang) in enumerate(angles):
            head_direction = np.array([np.cos(ang),np.sin(ang)])
            firingrate[:,:,i] = self.get_state(evaluate_at=evaluate_at, head_direction=head_direction, **kwargs)
        firingrate = np.mean(firingrate,axis=2)
        return firingrate
    
    def plot_rate_timeseries(
        self,
        t_start=0.0,
        t_end=None,
        chosen_neurons="all",
        spikes=False,
        imshow=False,
        fig=None,
        ax=None,
        xlim=None,
        color=None,
        background_color=None,
        autosave=None,
        **kwargs,
    ):
        """Plots a timeseries of the firing rate of the neurons between t_start and t_end

        Args:
            • t_start (int, optional): _description_. Defaults to start of data, probably 0.
            • t_end (int, optional): _description_. Defaults to end of data.
            • chosen_neurons: Which neurons to plot. string "10" or 10 will plot ten of them, "all" will plot all of them, "12rand" will plot 12 random ones. A list like [1,4,5] will plot cells indexed 1, 4 and 5. Defaults to "all".
            chosen_neurons (str, optional): Which neurons to plot. string "10" will plot 10 of them, "all" will plot all of them, a list like [1,4,5] will plot cells indexed 1, 4 and 5. Defaults to "10".
            • spikes (bool, optional): If True, scatters exact spike times underneath each curve of firing rate. Defaults to False.
            the below params I just added for help with animations
            • imshow - if True will not dispaly as mountain plot but as an image (plt.imshow). Thee "extent" will be (t_start, t_end, 0, 1) in case you want to plot on top of this
            • fig, ax: the figure, axis to plot on (can be None)
            • xlim: fix xlim of plot irrespective of how much time you're plotting
            • color: color of the line, if None, defaults to cell class default (probalby "C1")
            • background_color: color of the background if not matplotlib default (probably white)
            • autosave: if True, will try to save the figure to the figure directory `ratinabox.figure_directory`. Defaults to None in which case looks for global constant ratinabox.autosave_plots
            • kwargs sent to mountain plot function, you can ignore these

        Returns:
            fig, ax
        """
        history_arrays = self.get_history_arrays() #gets history data as dictionary of arrays
        t = history_arrays["t"]
        t_end = t_end or t[-1]
        slice = self.Agent.get_history_slice(t_start, t_end)
        rate_timeseries = history_arrays["firingrate"][slice]
        spike_data = history_arrays["spikes"][slice]
        t = t[slice]

        # neurons to plot
        chosen_neurons = self.return_list_of_neurons(chosen_neurons)
        n_neurons_to_plot = len(chosen_neurons)
        spike_data = spike_data[:, chosen_neurons]
        rate_timeseries = rate_timeseries[:, chosen_neurons]

        was_fig, was_ax = (fig is None), (
            ax is None
        )  # remember whether a fig or ax was provided as xlims depend on this
        if color is None:
            color = self.color
        if imshow == False:
            firingrates = rate_timeseries.T
            fig, ax = utils.mountain_plot(
                X=t / 60,
                NbyX=firingrates,
                color=color,
                xlabel="Time / min",
                ylabel="Neurons",
                xlim=None,
                fig=fig,
                ax=ax,
                **kwargs,
            )

            if spikes == True:
                for i in range(len(chosen_neurons)):
                    time_when_spiked = t[spike_data[:, i]] / 60
                    h = (i + 1 - 0.1) * np.ones_like(time_when_spiked)
                    ax.scatter(
                        time_when_spiked,
                        h,
                        color=(self.color if self.color is not None else "C1"),
                        alpha=0.5,
                        s=5,
                        linewidth=0,
                    )

            xmin = t_start / 60 if was_fig else min(t_start / 60, ax.get_xlim()[0])
            xmax = t_end / 60 if was_fig else max(t_end / 60, ax.get_xlim()[1])
            ax.set_xlim(
                left=xmin,
                right=xmax,
            )
            ax.set_xticks([xmin, xmax])
            ax.set_xticklabels([round(xmin, 2), round(xmax, 2)])
            if xlim is not None:
                ax.set_xlim(right=xlim / 60)
                ax.set_xticks([round(t_start / 60, 2), round(xlim / 60, 2)])
                ax.set_xticklabels([round(t_start / 60, 2), round(xlim / 60, 2)])

            if background_color is not None:
                ax.set_facecolor(background_color)
                fig.patch.set_facecolor(background_color)

        elif imshow == True:
            if fig is None and ax is None:
                fig, ax = plt.subplots(
                    figsize=(
                        ratinabox.MOUNTAIN_PLOT_WIDTH_MM / 25,
                        0.5 * ratinabox.MOUNTAIN_PLOT_WIDTH_MM / 25,
                    )
                )
            data = rate_timeseries.T
            ax.imshow(
                data[::-1],
                aspect="auto",
                # aspect=0.5 * data.shape[1] / data.shape[0],
                extent=(t_start, t_end, 0, 1),
            )
            ax.spines["top"].set_visible(False)
            ax.spines["right"].set_visible(False)
            ax.spines["left"].set_visible(False)
            ax.set_xlabel("Time / min")
            ax.set_xticks([t_start, t_end])
            ax.set_xticklabels([round(t_start / 60, 2), round(t_end / 60, 2)])
            ax.set_yticks([])
            ax.set_ylabel("Neurons")

        ratinabox.utils.save_figure(fig, self.name + "_firingrate", save=autosave)
        return fig, ax

    def plot_rate_map(
        self,
        chosen_neurons="all",
        method="groundtruth",
        spikes=False,
        fig=None,
        ax=None,
        shape=None,
        colorbar=True,
        t_start=0,
        t_end=None,
        autosave=None,
        **kwargs,
    ):
        """Plots rate maps of neuronal firing rates across the environment
        Args:
            •chosen_neurons: Which neurons to plot. string "10" will plot 10 of them, "all" will plot all of them, a list like [1,4,5] will plot cells indexed 1, 4 and 5. Defaults to "10".

            • method: "groundtruth" "history" "neither" "ratemaps_provided": which method to use. If "groundtruth" (default) tries to calculate rate map by evaluating firing rate at all positions across the environment (note this isn't always well defined. in which case...). If "groundtruth_headdirectionaveraged" calculates rate maps but averaged over all head directions (2D environments only). If "history", plots ratemap by a weighting a histogram of positions visited by the firingrate observed at that position. If "neither" (or anything else), then neither. If "ratemaps_provided" then you must provide a rate map as a numpy array of shape (n_neurons, n_positions) under the keyworkd argument "ratemaps". This is useful if you have already calculated the rate map and want to plot it without having to recalculate it.

            • spikes: True or False. Whether to display the occurence of spikes. If False (default) no spikes are shown. If True both ratemap and spikes are shown.

            • fig, ax (the fig and ax to draw on top of, optional)

            • shape is the shape of the multipanel figure, must be compatible with chosen neurons
            • colorbar: whether to show a colorbar
            • t_start, t_end: in the case where you are plotting spike, or using historical data to get rate map, this restricts the timerange of data you are using
            • autosave: if True, will try to save the figure to the figure directory `ratinabox.figure_directory`. Defaults to None in which case looks for global constant ratinabox.autosave_plots
            • kwargs are sent to get_state and utils.mountain_plot and can be ignore if you don't need to use them

        Returns:
            fig, ax
        """
        #Set kwargs (TODO make lots of params accessible here as kwargs) 
        spikes_color = kwargs.get("spikes_color", self.color) or "C1"
        spikes_size = kwargs.get("spikes_size", (5 if self.Agent.Environment.dimensionality == "2D" else 2))
        color = kwargs.pop("color", self.color) or "C1"
        bin_size = kwargs.get("bin_size", 0.04) #only relevant if you are plotting by method="history"
        optimise_plot_for_single_neuron = kwargs.get("optimise_plot_for_single_neuron", False) #if True will optimise the plot for when you are only visualising the rate map of a single neuron (e.g. chosen_neurons = [5], if False will plot as a mountain plot
        

        # GET DATA
        if method[:11] == "groundtruth":
            try:
                if method == "groundtruth":
                    rate_maps = self.get_state(evaluate_at="all", **kwargs)
                elif method == "groundtruth_headdirectionaveraged":
                    rate_maps = self.get_head_direction_averaged_state(evaluate_at="all", **kwargs)
            except Exception as e:
                print(
                    "It was not possible to get the rate map by evaluating the firing rate at all positions across the Environment. This is probably because the Neuron class does not support vectorised evaluation, or it does not have an groundtruth receptive field. Instead trying wit ha for-loop over all positions one-by-one (could be slow)Instead, plotting rate map by weighted position histogram method. Here is the error:"
                )
                print("Error: ", e)
                import traceback

                traceback.print_exc()
                method = "history"

        if method == "history" or spikes == True:
            history_data = self.get_history_arrays() # converts lists to arrays (if this wasn't just done) and returns them in a dict same as self.history but with arrays not lists
            t = history_data["t"]
            # times to plot
            if len(t) == 0:
                print("Can't plot rate map by method='history', nor plot spikes, since there is no available data to plot. ")
                return
            t_end = t_end or t[-1]
            position_data_agent = kwargs.get("position_data_agent", self.Agent) # In rare cases you may like to plot this cells rate/spike data against the position of a diffferent Agent. This kwarg enables that. 
            position_agent_history_data = position_data_agent.get_history_arrays()
            slice = position_data_agent.get_history_slice(t_start, t_end)
            pos = position_agent_history_data["pos"][slice]
            t = t[slice]

            if method == "history":
                rate_timeseries = history_data["firingrate"][slice].T
                if len(rate_timeseries) == 0:
                    print("No historical data with which to calculate ratemap.")
            if spikes == True:
                spike_data = history_data["spikes"][slice].T
                if len(spike_data) == 0:
                    print("No historical data with which to plot spikes.")
        if method == "ratemaps_provided":
            try:
                rate_maps = kwargs["ratemaps"]
            except:
                print(
                    "You have specified method='ratemaps_provided' but have not provided the rate maps themselves. Please provide them as a numpy array of shape (n_neurons, n_positions) under the keyworkd argument 'ratemaps'."
                )
                return

        if self.color is None:
            coloralpha = None
        else:
            coloralpha = list(matplotlib.colors.to_rgba(color))
            coloralpha[-1] = 0.5

        chosen_neurons = self.return_list_of_neurons(chosen_neurons=chosen_neurons)
        N_neurons = len(chosen_neurons)

        # PLOT 2D
        if self.Agent.Environment.dimensionality == "2D":
            from mpl_toolkits.axes_grid1 import ImageGrid

            if fig is None and ax is None:
                if shape is None:
                    Nx, Ny = len(chosen_neurons), 1
                else:
                    Nx, Ny = shape[0], shape[1]
                env_fig, env_ax = self.Agent.Environment.plot_environment(
                    autosave=False, **kwargs,
                )
                width, height = env_fig.get_size_inches()
                plt.close(env_fig)
                plt.show
                fig = plt.figure(figsize=(width * Nx, height * Ny))
                if colorbar == True and (method in ["groundtruth", "history", "groundtruth_headdirectionaveraged"]):
                    cbar_mode = "single"
                else:
                    cbar_mode = None
                axes = ImageGrid(
                    fig,
                    111,
                    nrows_ncols=(Ny, Nx),
                    axes_pad=0.05,
                    cbar_location="right",
                    cbar_mode=cbar_mode,
                    cbar_size="5%",
                    cbar_pad=0.05,
                )
                if colorbar == True:
                    cax = axes.cbar_axes[0]
                axes = np.array(axes)
            else:
                axes = np.array([ax]).reshape(-1)
                if method in ["groundtruth", "history"]:
                    if colorbar == True:
                        from mpl_toolkits.axes_grid1 import make_axes_locatable

                        divider = make_axes_locatable(axes[-1])
                        cax = divider.append_axes("right", size="5%", pad=0.05)
            for i, ax_ in enumerate(axes):
                _, ax_ = self.Agent.Environment.plot_environment(
                    fig, ax_, autosave=False, **kwargs
                )
            if len(chosen_neurons) != axes.size:
                print(
                    f"You are trying to plot a different number of neurons {len(chosen_neurons)} than the number of axes provided {axes.size}. Some might be missed. Either change this with the chosen_neurons argument or pass in a list of axes to plot on"
                )

            vmin, vmax = 0, 0
            ims = []
            if method in ["groundtruth", "history", "groundtruth_headdirectionaveraged"]:
                for i, ax_ in enumerate(axes):
                    ex = self.Agent.Environment.extent
                    if method[:11] == "groundtruth":
                        rate_map = rate_maps[chosen_neurons[i], :].reshape(
                            self.Agent.Environment.discrete_coords.shape[:2]
                        )
                        im = ax_.imshow(rate_map, extent=ex, zorder=0, cmap=self.colormap, 
                                        interpolation="bicubic", # smooths rate maps but this does slow down the plotting a bit 
                                        )
                    elif method == "history":
                        default_2D_bin_size = 0.05
                        bin_size = kwargs.get("bin_size", default_2D_bin_size)
                        rate_timeseries_ = rate_timeseries[chosen_neurons[i], :]
                        rate_map, zero_bins = utils.bin_data_for_histogramming(
                            data=pos,
                            extent=ex,
                            dx=bin_size,
                            weights=rate_timeseries_,
                            norm_by_bincount=True,
                            return_zero_bins=True,
                        )
                        #rather than just "nan-ing" the regions where no data was observed we'll plot ontop a "mask" overlay which blocks with a grey square regions where no data was observed. The benefit of this technique is it still allows us to use "bicubic" interpolation which is much smoother than the default "nearest" interpolation.
                        binary_colors = [(0,0,0,0),ratinabox.LIGHTGREY] #transparent if theres data, grey if there isn't
                        binary_cmap = matplotlib.colors.ListedColormap(binary_colors)
                        im = ax_.imshow(
                            rate_map,
                            extent=ex,
                            cmap=self.colormap,
                            interpolation="bicubic",
                            zorder=0,
                        )
                        no_data_mask = ax_.imshow(
                            zero_bins,
                            extent=ex,
                            cmap=binary_cmap,
                            interpolation="nearest",
                            zorder=0.001,
                        )
                    ims.append(im)
                    vmin, vmax = (
                        min(vmin, np.min(rate_map)),
                        max(vmax, np.max(rate_map)),
                    )
                if "zero_center" in kwargs.keys(): #good for diverging colormaps, makes sure the colorbar is centered on zero
                    if kwargs["zero_center"] == True:
                        vmax = max(abs(vmin), abs(vmax))
                        vmin = -vmax
                for im in ims:
                    im.set_clim((vmin, vmax))
                if colorbar == True:
                    cbar = plt.colorbar(ims[-1], cax=cax)
                    cbar.ax.tick_params(length=0)
                    cbar.set_label("Firing rate / Hz",labelpad=-10)
                    # lim_v = vmax if vmax > -vmin else vmin
                    cbar.set_ticks([vmin,vmax])
                    cbar.set_ticklabels([f"{vmin:.1f}", f"{vmax:.1f}"])
                    cbar.outline.set_visible(False)

            if spikes is True:
                for i, ax_ in enumerate(axes):
                    pos_where_spiked = pos[spike_data[chosen_neurons[i], :]]
                    ax_.scatter(
                        pos_where_spiked[:, 0],
                        pos_where_spiked[:, 1],
                        s=spikes_size,
                        linewidth=0,
                        alpha=0.7,
                        zorder=1.2,
                        color=spikes_color,
                    )

        # PLOT 1D
        elif self.Agent.Environment.dimensionality == "1D":
            zero_bins = None 
            if method == "groundtruth":
                rate_maps = rate_maps[chosen_neurons, :]
                x = self.Agent.Environment.flattened_discrete_coords[:, 0]
            if method == "history":
                ex = self.Agent.Environment.extent
                default_1D_bin_size = 0.01
                bin_size = kwargs.get("bin_size", default_1D_bin_size)
                pos_ = pos[:, 0]
                rate_maps = []
                for neuron_id in chosen_neurons:
                    (rate_map, x, zero_bins) = utils.bin_data_for_histogramming(
                        data=pos_,
                        extent=ex,
                        dx=bin_size,
                        weights=rate_timeseries[neuron_id, :],
                        norm_by_bincount=True,
                        return_zero_bins=True,
                    )
                    resolution_increase = 10
                    x, rate_map = utils.interpolate_and_smooth(x, rate_map, sigma=0.01, resolution_increase=resolution_increase)
                    rate_maps.append(rate_map)
                zero_bins = np.repeat(zero_bins, resolution_increase)                
                rate_maps = np.array(rate_maps)


            if fig is None and ax is None:
                fig, ax = plt.subplots(
                    figsize=(
                        ratinabox.MOUNTAIN_PLOT_WIDTH_MM / 25,
                        N_neurons * ratinabox.MOUNTAIN_PLOT_SHIFT_MM / 25,
                    )
                )
                fig, ax = self.Agent.Environment.plot_environment(
                    autosave=False, fig=fig, ax=ax
                )

            if method != "neither":
                if (N_neurons > 1 or 
                    (N_neurons == 1 and optimise_plot_for_single_neuron == False)):
                    fig, ax = utils.mountain_plot(
                        X=x, NbyX=rate_maps, color=color, nan_bins=zero_bins, fig=fig, ax=ax, ylabel="Neurons", **kwargs)
                    if N_neurons == 1 and optimise_plot_for_single_neuron == False:
                        warnings.warn("Use kwarg `optimise_plot_for_single_neuron = True` to optimise this plot when visualising the rate map of a single neuron.")
                else: 
                    # If there is only one neuron passed this is a special case and we won't use mountain plot 
                    X_ = x.copy()
                    c = color if color is not None else "C1"
                    c = np.array(matplotlib.colors.to_rgb(c))
                    fc =  0.3 * c + (1 - 0.3) * np.array([1, 1, 1]) 
                    if zero_bins is not None: X_[zero_bins] = np.nan
                    ax.plot(X_, rate_maps[0], color=color, linewidth=1)
                    ax.fill_between(X_, rate_maps[0], 0, alpha=0.8, color=fc)
                    ax.spines['left'].set_visible(True)
                    ax.spines['left'].set_position(('outward', 0))
                    ax.spines['bottom'].set_position(('data', 0))
                    fig.set_figheight(0.15*ratinabox.MOUNTAIN_PLOT_WIDTH_MM / 25,)
                    ax.set_ylabel("Firing rate\n/ Hz")
                    y_min, y_max = ax.get_ylim()
                    ax.set_yticks([y_min, y_max])
                    #remove the first tick label so it doesn't overlap with the y-axis label
                    x_ticks = ax.get_xticks()
                    if x_ticks[0] == 0:
                        ax.set_xticks(x_ticks[1:])



            if spikes is True:
                for i in range(len(chosen_neurons)):
                    pos_ = pos[:, 0]
                    pos_where_spiked = pos_[spike_data[chosen_neurons[i]]]
                    h = (i + 1 - 0.1) * np.ones_like(pos_where_spiked)
                    ax.scatter(
                        pos_where_spiked,
                        h,
                        color=spikes_color,
                        alpha=0.5,
                        s=spikes_size,
                        linewidth=0,
                    )
            ax.set_xlabel("Position / m")

            axes = ax
        ratinabox.utils.save_figure(fig, self.name + "_ratemaps", save=autosave)

        return fig, axes

    def plot_angular_rate_map(self, chosen_neurons="all", fig=None, ax=None, autosave=None):
        """Plots the position-averaged firing rate map of the neuron as a function of head direction. To do this it calculates the spatial receptive fields at many head directions and averages them over position (therefore it may be slow). 
        Args:
            chosen_neurons (str, optional): The neurons to plot. Defaults to "all".
            fig, ax (_type_, optional): matplotlib fig, ax objects ot plot onto (optional).
            autosave (bool, optional): if True, will try to save the figure into `ratinabox.figure_directory`. 
                                       Defaults to None in which case looks for global constant ratinabox.autosave_plots
        """
        chosen_neurons = self.return_list_of_neurons(chosen_neurons=chosen_neurons)
        if fig is None and ax is None:
            fig, ax = plt.subplots(
                1,
                len(chosen_neurons),
                figsize=(2 * len(chosen_neurons), 2),
                subplot_kw={"projection": "polar"},
            )
        ax = np.array(ax).reshape(-1)

        # get rate maps at all head directions and all positions
        # the object will end up having shape (n_neurons, n_positions, n_headdirections)
        rm = np.zeros_like(self.get_state(evaluate_at='all',head_direction=np.array([1,0])))
        rm = np.repeat(rm[:,:,np.newaxis],100,axis=2)
        angles = np.linspace(0,2*np.pi,100)
        for (i,ang) in enumerate(angles):
            head_direction = np.array([np.cos(ang),np.sin(ang)])
            rm[:,:,i] = self.get_state(evaluate_at='all', head_direction=head_direction)
        
        # average over positions leaving just head direction selectivity
        rm_hd = np.mean(rm,axis=1)
        
        # plot head direction rate map
        for (i,n) in enumerate(chosen_neurons):
            perneuron_rm = rm_hd[n,:]
            ax[i].plot(angles,perneuron_rm,linewidth=2,color=self.color)
            ax[i].set_yticks([])
            ax[i].set_xticks([])
            ax[i].set_xticks([0, np.pi / 2, np.pi, 3 * np.pi / 2])
            ax[i].fill_between(angles, perneuron_rm, 0, alpha=0.2,facecolor=self.color)
            ax[i].set_ylim([0, 1.1*np.max(rm_hd[n,:])])
            ax[i].tick_params(pad=-20)
            ax[i].set_xticklabels(["E", "N", "W", "S"])
        
        # for i, ax_ in enumerate(axes):
        #     _, ax_ = self.Agent.Environment.plot_environment(
        #         fig, ax_, autosave=False, **kwargs
        #     )
        
        ratinabox.utils.save_figure(fig, self.name + "_angularratemaps", save=autosave)

        return fig, ax 
    
    def save_to_history(self):
        cell_spikes = np.random.uniform(0, 1, size=(self.n,)) < (
            self.Agent.dt * self.firingrate
        )
        self.history["t"].append(self.Agent.t)
<<<<<<< HEAD
        self.history["firingrate"].append(list(self.firingrate))
        self.history["spikes"].append(list(cell_spikes))
        
=======
        self.history["firingrate"].append(self.firingrate.tolist())
        self.history["spikes"].append(cell_spikes.tolist())
>>>>>>> 1ec591af

    def reset_history(self):
        for key in self.history.keys():
            self.history[key] = []
        return
    
    def export_history(self, 
                    filename:Union[str,None] = None,
                    keys_to_export: Union[str, list[str],None] = None,
                    save_to_file:bool = True,
                    **kwargs
                    ) -> pd.DataFrame:
        """Exports the Neuron history to a csv file at the given filename.Only the parameters saved to history are exported, not the agent parameters.
        Args:
            filename (str, optional): The name of the file to save the history to. Defaults to "agent_history.csv".
            params_to_export (list, optional): A list of parameters to export from the agent. If None, exports all parameters.
        """
        
        if filename is None:
            if self.name is None:
                filename = "neuron_history.csv"
            else:
                filename = f"neuron_{self.name}_history.csv"
                
        dict_to_export = self.history.copy()
        
        dict_to_export["agent_name"] = [self.Agent.name] * len(self.history["t"])
        dict_to_export["neuron_group"] = [self.name] * len(self.history["t"])
        
        # convert any numpy arrays to lists
        for key in dict_to_export.keys():
            if type(dict_to_export[key]) is list:
                # convert to numpy array first and the to list to ensure all elements are lists
                dict_to_export[key] = np.array(dict_to_export[key])
                
                # limit the float to np.float32
                if dict_to_export[key].dtype == np.float64:
                    dict_to_export[key] = dict_to_export[key].astype(np.float32)
                    
                elif dict_to_export[key].dtype == np.bool:
                    dict_to_export[key] = dict_to_export[key].astype(int)
                    

            # convert numpy arrays to lists
            if type(dict_to_export[key]) is np.ndarray:
                dict_to_export[key] = dict_to_export[key].tolist()
                    
                    
        
        
        return utils.export_history(
                history_dict=dict_to_export,
                filename=filename,
                keys_to_export=keys_to_export,
                save_to_file=save_to_file,
                **kwargs,
            )

    def import_history(self, 
                       filename: str):
        """Imports neuron history from a CSV or Parquet file that was previously exported using export_history.
        
        Args:
            filename (str): path to the file to import (either .csv or .parquet format)
        Returns:
            None
            
        Raises:
            FileNotFoundError: if the specified file doesn't exist
            ValueError: if the file format is not supported or data is invalid
        """
        
        # Import the dataframe using utils function
        df = utils.import_history(filename)
        
        # Convert DataFrame back to neuron history format
        n_timesteps = len(df)
        
        if n_timesteps == 0:
            print("Warning: No data found in imported file")
            return
        
        if 'firingrate' not in df.columns or 'spikes' not in df.columns:
            raise ValueError("The imported file must contain 'firingrate' and 'spikes' columns.")
        
        # Reset the history
        self.reset_history()
        
        # if the filename had csv in it, then convert the  firingrate and spikes columns to lists of numpy arrays
        if filename.endswith(".csv"):
            # convert the firingrate and spikes columns to lists of numpy arrays
            # from string 
            df['firingrate'] = df['firingrate'].apply(lambda x: np.fromstring(x[1:-1], sep=',') if isinstance(x, str) else x)
            df['spikes'] = df['spikes'].apply(lambda x: np.fromstring(x[1:-1], sep=',') if isinstance(x, str) else x)
        
        # ensure the columns : firingrate, spikes i nthe correct format
        # convert the firingrate into arrays
        df['firingrate'] = df['firingrate'].apply(lambda x: np.array(x) if isinstance(x, list) else x)
        # convert the spikes into arrays
        df['spikes'] = df['spikes'].apply(lambda x: np.array(x) if isinstance(x, list) else x)
        
        df['spikes'] = df['spikes'].apply(lambda x: x.astype(bool) if isinstance(x, np.ndarray) else x)
        # Time data
        if 't' in df.columns:
            self.history["t"].extend(df['t'].tolist())
            
        firingrate_df = [np.array(row) for row in df.firingrate]
        self.history["firingrate"] = firingrate_df
        
        spikes_df = [np.array(row) for row in df.spikes]
        self.history["spikes"] = spikes_df
        
        
        
        print(f"Successfully imported {n_timesteps} timesteps of neuron history from {filename}")
        
    def animate_rate_timeseries(
        self,
        t_start=None,
        t_end=None,
        chosen_neurons="all",
        fps=15,
        speed_up=1,
        progress_bar=False,
        autosave=None,
        **kwargs,
    ):
        """Returns an animation (anim) of the firing rates, 25fps.
        Should be saved using command like:
            >>> anim.save("./where_to_save/animations.gif",dpi=300) #or ".mp4" etc...
        To display within jupyter notebook, just call it:
            >>> anim

        Args:
            • t_end (_type_, optional): _description_. Defaults to None.
            • chosen_neurons: Which neurons to plot. string "10" or 10 will plot ten of them, "all" will plot all of them, "12rand" will plot 12 random ones. A list like [1,4,5] will plot cells indexed 1, 4 and 5. Defaults to "all".
            • fps: frames per second of end video. Defaults to 15.
            • speed_up: #times real speed animation should come out at. Defaults to 1.
            • progress_bar: if True, a progress bar will be shown as the animation is created. Default to False.


        Returns:
            animation
        """

        plt.rcParams["animation.html"] = "jshtml"  # for animation rendering in jupyter

        dt = 1 / fps
        if t_start == None:
            t_start = self.history["t"][0]
        if t_end == None:
            t_end = self.history["t"][-1]

        def animate_(i, fig, ax, chosen_neurons, t_start, t_max, dt, speed_up):
            t = self.history["t"]
            # t_start = t[0]
            # t_end = t[0] + (i + 1) * speed_up * dt
            t_end = t_start + (i + 1) * speed_up * dt
            ax.clear()
            fig, ax = self.plot_rate_timeseries(
                t_start=t_start,
                t_end=t_end,
                chosen_neurons=chosen_neurons,
                fig=fig,
                ax=ax,
                xlim=t_max,
                autosave=False,
                **kwargs,
            )
            plt.close()
            return

        fig, ax = self.plot_rate_timeseries(
            t_start=0,
            t_end=10 * self.Agent.dt,
            chosen_neurons=chosen_neurons,
            xlim=t_end,
            autosave=False,
            **kwargs,
        )

        frames = int((t_end - t_start) / (dt * speed_up))
        if progress_bar:
            from tqdm import tqdm
            frames = tqdm(range(frames), position=0, leave=True)

        from matplotlib import animation

        anim = matplotlib.animation.FuncAnimation(
            fig,
            animate_,
            interval=1000 * dt,
            frames=frames,
            blit=False,
            fargs=(fig, ax, chosen_neurons, t_start, t_end, dt, speed_up),
        )

        ratinabox.utils.save_animation(anim, "rate_timeseries", save=autosave)

        return anim

    def return_list_of_neurons(self, chosen_neurons="all"):
        """Returns a list of indices corresponding to neurons.

        Args:
            which (_type_, optional): _description_. Defaults to "all".
                • "all": all neurons
                • "15" or 15:  15 neurons even spread from index 0 to n
                • "15rand": 15 randomly selected neurons
                • [4,8,23,15]: this list is returned (convertde to integers in case)
                • np.array([[4,8,23,15]]): the list [4,8,23,15] is returned
        """
        if type(chosen_neurons) is str:
            if chosen_neurons == "all":
                chosen_neurons = np.arange(self.n)
            elif chosen_neurons.isdigit():
                chosen_neurons = np.linspace(
                    0, self.n - 1, min(self.n, int(chosen_neurons))
                ).astype(int)
            elif chosen_neurons[-4:] == "rand":
                chosen_neurons = int(chosen_neurons[:-4])
                chosen_neurons = np.random.choice(
                    np.arange(self.n), size=chosen_neurons, replace=False
                )
        if type(chosen_neurons) is int:
            chosen_neurons = np.linspace(0, self.n - 1, min(self.n, chosen_neurons))
        if type(chosen_neurons) is list:
            chosen_neurons = list(np.array(chosen_neurons).astype(int))
            pass
        if type(chosen_neurons) is np.ndarray:
            chosen_neurons = list(chosen_neurons.astype(int))

        return chosen_neurons
    
    def get_history_arrays(self):
        """Returns the history dataframe as a dictionary of numpy arrays (as opposed to lists). This getter-function only updates the self._history_arrays if the Agent/Neuron has updates since the last time it was called. This avoids expensive repeated conversion of lists to arrays during animations."""
        if (self._last_history_array_cache_time != self.Agent.t): 
            self._history_arrays = {}
            self._last_history_array_cache_time = self.Agent.t
            for key in self.history.keys():
                try: #will skip if for any reason this key cannot be converted to an array, so you can still save random stuff into the history dict without breaking this function
                    self._history_arrays[key] = np.array(self.history[key])
                except: pass 
        return self._history_arrays
    

"""Specific subclasses """


class PlaceCells(Neurons):
    """The PlaceCells class defines a population of PlaceCells. This class is a subclass of Neurons() and inherits it properties/plotting functions.

       Must be initialised with an Agent and a 'params' dictionary.

       PlaceCells defines a set of 'n' place cells scattered across the environment. The firing rate is a functions of the distance from the Agent to the place cell centres. This function (params['description'])can be:
           • gaussian (default)
           • gaussian_threshold
           • diff_of_gaussians
           • top_hat
           • one_hot
    #TO-DO • tanni_harland  https://pubmed.ncbi.nlm.nih.gov/33770492/

       List of functions:
           • get_state()
           • plot_place_cell_locations()

       default_params = {
               "n": 10,
               "name": "PlaceCells",
               "description": "gaussian",
               "widths": 0.20,
               "place_cell_centres": None,  # if given this will overwrite 'n',
               "wall_geometry": "geodesic",
               "min_fr": 0,
               "max_fr": 1,
               "name": "PlaceCells",
           }
    """

    default_params = {
        "n": 10,
        "name": "PlaceCells",
        "description": "gaussian",
        "widths": 0.20,  # the radii
        "place_cell_centres": None,  # if given this will overwrite 'n',
        "wall_geometry": "geodesic",
        "min_fr": 0,
        "max_fr": 1,
        "name": "PlaceCells",
    }

    def __init__(self, Agent, params={}):
        """Initialise PlaceCells(), takes as input a parameter dictionary. Any values not provided by the params dictionary are taken from a default dictionary below.

        Args:
            params (dict, optional). Defaults to {}.
        """

        self.Agent = Agent

        self.params = copy.deepcopy(__class__.default_params)
        self.params.update(params)

        if self.params["place_cell_centres"] is None:
            self.params["place_cell_centres"] = self.Agent.Environment.sample_positions(
                n=self.params["n"], method="uniform_jitter"
            )
        elif type(self.params["place_cell_centres"]) is str:
            if self.params["place_cell_centres"] in [
                "random",
                "uniform",
                "uniform_jitter",
            ]:
                self.params[
                    "place_cell_centres"
                ] = self.Agent.Environment.sample_positions(
                    n=self.params["n"], method=self.params["place_cell_centres"]
                )
            else:
                raise ValueError(
                    "self.params['place_cell_centres'] must be None, an array of locations or one of the instructions ['random', 'uniform', 'uniform_jitter']"
                )
        else:
            self.params["n"] = self.params["place_cell_centres"].shape[0]
        self.place_cell_widths = self.params["widths"] * np.ones(self.params["n"])

        super().__init__(Agent, self.params)

        # Assertions (some combinations of boundary condition and wall geometries aren't allowed)
        if self.Agent.Environment.dimensionality == "2D":
            if all(
                [
                    (
                        (self.wall_geometry == "line_of_sight")
                        or ((self.wall_geometry == "geodesic"))
                    ),
                    (self.Agent.Environment.boundary_conditions == "periodic"),
                    (self.Agent.Environment.dimensionality == "2D"),
                ]
            ):
                print(
                    f"{self.wall_geometry} wall geometry only possible in 2D when the boundary conditions are solid. Using 'euclidean' instead."
                )
                self.wall_geometry = "euclidean"
            if (self.wall_geometry == "geodesic") and (
                len(self.Agent.Environment.walls) > 5
            ):
                print(
                    "'geodesic' wall geometry only supported for enivironments with 1 additional wall (4 bounding walls + 1 additional). Sorry. Using 'line_of_sight' instead."
                )
                self.wall_geometry = "line_of_sight"

        if ratinabox.verbose is True:
            print(
                "PlaceCells successfully initialised. You can see where they are centred at using PlaceCells.plot_place_cell_locations()"
            )
        return

    def get_state(self, evaluate_at="agent", **kwargs):
        """Returns the firing rate of the place cells.
        By default position is taken from the Agent and used to calculate firinf rates. This can also by passed directly (evaluate_at=None, pos=pass_array_of_positions) or ou can use all the positions in the environment (evaluate_at="all").

        Returns:
            firingrates: an array of firing rates
        """
        if evaluate_at == "agent":
            pos = self.Agent.pos
        elif evaluate_at == "all":
            pos = self.Agent.Environment.flattened_discrete_coords
        else:
            pos = kwargs["pos"]
        pos = np.array(pos)

        # place cell fr's depend only on how far the agent is from cell centres (and their widths)
        dist = (
            self.Agent.Environment.get_distances_between___accounting_for_environment(
                self.place_cell_centres, pos, wall_geometry=self.wall_geometry
            )
        )  # distances to place cell centres
        widths = np.expand_dims(self.place_cell_widths, axis=-1)

        if self.description == "gaussian":
            firingrate = np.exp(-(dist**2) / (2 * (widths**2)))
        if self.description == "gaussian_threshold":
            firingrate = np.maximum(
                np.exp(-(dist**2) / (2 * (widths**2))) - np.exp(-1 / 2),
                0,
            ) / (1 - np.exp(-1 / 2))
        if self.description == "diff_of_gaussians":
            ratio = 1.5
            firingrate = np.exp(-(dist**2) / (2 * (widths**2))) - (
                1 / ratio**2
            ) * np.exp(-(dist**2) / (2 * ((ratio * widths) ** 2)))
            firingrate *= ratio**2 / (ratio**2 - 1)
        if self.description == "one_hot":
            closest_centres = np.argmin(np.abs(dist), axis=0)
            firingrate = np.eye(self.n)[closest_centres].T
        if self.description == "top_hat":
            firingrate = 1 * (dist < self.widths)

        firingrate = (
            firingrate * (self.max_fr - self.min_fr) + self.min_fr
        )  # scales from being between [0,1] to [min_fr, max_fr]
        return firingrate

    def plot_place_cell_locations(
        self,
        fig=None,
        ax=None,
        autosave=None,
    ):
        """Scatter plots where the centre of the place cells are

        Args:
            fig, ax: if provided, will plot fig and ax onto these instead of making new.
            autosave (bool, optional): if True, will try to save the figure into `ratinabox.figure_directory`.Defaults to None in which case looks for global constant ratinabox.autosave_plots

        Returns:
            _type_: _description_
        """
        if fig is None and ax is None:
            fig, ax = self.Agent.Environment.plot_environment(autosave=False)
        else:
            _, _ = self.Agent.Environment.plot_environment(
                fig=fig, ax=ax, autosave=False
            )
        place_cell_centres = self.place_cell_centres

        x = place_cell_centres[:, 0]
        if self.Agent.Environment.dimensionality == "1D":
            y = np.zeros_like(x)
        elif self.Agent.Environment.dimensionality == "2D":
            y = place_cell_centres[:, 1]

        ax.scatter(
            x,
            y,
            c="C1",
            marker="x",
            s=15,
            zorder=2,
        )
        ratinabox.utils.save_figure(fig, "place_cell_locations", save=autosave)

        return fig, ax

    def remap(self):
        """Resets the place cell centres to a new random distribution. These will be uniformly randomly distributed in the environment (i.e. they will still approximately span the space)"""
        self.place_cell_centres = self.Agent.Environment.sample_positions(
            n=self.n, method="uniform_jitter"
        )
        np.random.shuffle(self.place_cell_centres)
        return


class GridCells(Neurons):
    """The GridCells class defines a population of 'n' grid cells with orientations, grid scales and offsets (these can be set randomly or non-randomly). Grids are modelled as the rectified or shifted sum of three cosine waves at 60 degrees to each other.

    To initialise grid cells you specify their (i) params['gridscale'], (ii) params['orientation'] and (iii) params['phase_offset']. These can be handed in as lists/arrays (in which case they are set to these exact values, one per cell) or tuples where the values inside the tuples define the parameters of a distribution (the string defined by params['<param>_distribution']) from which the parameters are sampled. An up-to-date list of avaiable distributions and their parameters in utils.distribution_sampler(), currently avaiable distributions are:
    - uniform ------------------------------- (low, high) or just a single param p which gives (0.5*p, 1.5*p)
    - rayleigh ------------------------------ (scale)
    - normal -------------------------------- (loc, scale)
    - logarithmic --------------------------- (low, high)
    - delta --------------------------------- (the_single_value)
    - modules ------------------------------- (module1_val, module2_val, module3_val, ...)
    - truncnorm ----------------------------- (low, high, loc, scale)
    For example to get three modules of gridcells I could set params = {'gridscale_distribution':'modules', 'gridscale':(0.5, 1, 1.5)} which would give me three modules of grid cells with grid scales 0.5, 1 and 1.5. 

    params['description'] gives the place cells model being used. Currently either rectified sum of three cosines "rectified_cosines" or a shifted sum of three cosines "shifted_cosines" (which is similar, just a little softer at the edges, see Solstad et al. 2006)
    
    List of functions:
        • get_state()
        • set_phase_offsets()

        }
    """

    default_params = {
        "n": 30,
        "gridscale_distribution": "modules",
        "gridscale": (0.3, 0.5, 0.8),
        "orientation_distribution": "modules",
        "orientation": (0, 0.1, 0.2), #radians 
        "phase_offset_distribution": "uniform",
        "phase_offset": (0, 2 * np.pi), #degrees 
        "description": "rectified_cosines",  # can also be "shifted_cosines" as in Solstad 2006 Eq. (2)
        "width_ratio":4/(3*np.sqrt(3)), # (relevant only for "rectified_cosines") ratio of field_width to interfield_distance.
        "min_fr": 0,
        "max_fr": 1,
        "name": "GridCells",
    }

    def __init__(self, Agent, params={}):
        """Initialise GridCells(), takes as input a parameter dictionary. Any values not provided by the params dictionary are taken from a default dictionary below.

        Args:
            params (dict, optional). Defaults to {}."""

        self.Agent = Agent

        self.params = copy.deepcopy(__class__.default_params)
        self.params.update(params)

        # deprecation warnings
        if (
            ("random_gridscales" in self.params)
            or ("random_orientations" in self.params)
            or ("random_phase_offsets" in self.params)
        ):
            warnings.warn(
                "the GridCell API has changed slightly, 'random_gridscales', 'random_orientations' and 'random_phase_offsets' are no longer accepted as parameters. Please use 'gridscale','gridscale_distribution','orientation','orientation_distribution','phase_offset' and 'phase_offset_distribution' instead. See docstring or 1.7.0 release notes for instructions."
            )
        
        if self.params["description"] == "three_rectified_cosines" or self.params["description"] == "three_shifted_cosines":
            self.params["description"] = self.params["description"][6:] #remove the "three_" part of the description
            warnings.warn(
                f"the 'three_' prefix on the 'description' parameter is deprecated, in the future please use '{self.params['description']}' instead"
            )

        # Initialise the gridscales
        if type(self.params["gridscale"]) in (
            list,
            np.ndarray,
        ):  # assumes you are manually passing gridscales, one for each neuron
            self.gridscales = np.array(self.params["gridscale"])
            self.params["n"] = len(self.gridscales)
        elif type(self.params["gridscale"]) in (
            float,
            tuple,
            int,
        ):  # assumes you are passing distribution parameters
            self.gridscales = utils.distribution_sampler(
                distribution_name=self.params["gridscale_distribution"],
                distribution_parameters=self.params["gridscale"],
                shape=(self.params["n"],),
            )

        # Initialise Neurons parent class
        super().__init__(Agent, self.params)

        # Initialise phase offsets for each grid cell
        if (type(self.params["phase_offset"]) in (list,np.ndarray,)
            and len(np.array(self.params["phase_offset"]).shape) == self.Agent.Environment.D
        ):
            self.phase_offsets = np.array(self.params["phase_offset"])
            assert (
                len(self.phase_offsets) == self.params["n"]
            ), "number of phase offsets supplied incompatible with number of neurons"
        else:
            self.phase_offsets = utils.distribution_sampler(
                distribution_name=self.params["phase_offset_distribution"],
                distribution_parameters=self.params["phase_offset"],
                shape=(self.params["n"], self.Agent.Environment.D),
            )
            if self.Agent.Environment.dimensionality == "1D": 
                self.phase_offsets = self.phase_offsets.reshape(-1) #make it a 1D array 
            if self.params["phase_offset_distribution"] == "grid":
                self.phase_offsets = self.set_phase_offsets_on_grid() # I think this only works in 2D 

        if self.Agent.Environment.dimensionality == "2D":
            # Initialise orientations for each grid cell, only relevant in 2D
            if type(self.params["orientation"]) in (
                list,
                np.ndarray,
            ):
                self.orientations = np.array(self.params["orientation"])
                assert (
                    len(self.orientations) == self.params["n"]
                ), "number of orientations supplied incompatible with number of neurons"
            else:
                self.orientations = utils.distribution_sampler(
                    distribution_name=self.params["orientation_distribution"],
                    distribution_parameters=self.params["orientation"],
                    shape=(self.params["n"],),
                )

            w = []
            for i in range(self.n):
                w1 = np.array([1, 0])
                w1 = utils.rotate(w1, self.orientations[i])
                w2 = utils.rotate(w1, np.pi / 3)
                w3 = utils.rotate(w1, 2 * np.pi / 3)
                w.append(np.array([w1, w2, w3]))
            self.w = np.array(w)
        
        if self.description == "rectified_cosines":
            assert self.width_ratio > 0 and self.width_ratio <= 1, "width_ratio must be between 0 and 1"

        if ratinabox.verbose is True:
            print(
                "GridCells successfully initialised. You can also manually set their gridscale (GridCells.gridscales), offsets (GridCells.phase_offsets) and orientations (GridCells.w1, GridCells.w2,GridCells.w3 give the cosine vectors)"
            )
        return

    def get_state(self, evaluate_at="agent", **kwargs):
        """Returns the firing rate of the grid cells.
        By default position is taken from the Agent and used to calculate firing rates. This can also by passed directly (evaluate_at=None, pos=pass_array_of_positions) or you can use all the positions in the environment (evaluate_at="all").

        Returns:
            firingrates: an array of firing rates
        """
        if evaluate_at == "agent":
            pos = self.Agent.pos
        elif evaluate_at == "all":
            pos = self.Agent.Environment.flattened_discrete_coords
        else:
            pos = kwargs["pos"]
        pos = np.array(pos)
        pos = pos.reshape(-1, pos.shape[-1])

        if self.Agent.Environment.dimensionality == "2D":
            # grid cells are modelled as the thresholded sum of three cosines all at 60 degree offsets
            # vectors to grids cells "centred" at their (random) phase offsets
            origin = self.gridscales.reshape(-1, 1) * self.phase_offsets / (2 * np.pi)
            vecs = utils.get_vectors_between(origin, pos)  # shape = (N_cells,N_pos,2)
            w1 = np.tile(np.expand_dims(self.w[:, 0, :], axis=1), reps=(1, pos.shape[0], 1))
            w2 = np.tile(np.expand_dims(self.w[:, 1, :], axis=1), reps=(1, pos.shape[0], 1))
            w3 = np.tile(np.expand_dims(self.w[:, 2, :], axis=1), reps=(1, pos.shape[0], 1))
            gridscales = np.tile(
                np.expand_dims(self.gridscales, axis=1), reps=(1, pos.shape[0])
            )
            phi_1 = ((2 * np.pi) / gridscales) * (vecs * w1).sum(axis=-1)
            phi_2 = ((2 * np.pi) / gridscales) * (vecs * w2).sum(axis=-1)
            phi_3 = ((2 * np.pi) / gridscales) * (vecs * w3).sum(axis=-1)

            if self.description == "rectified_cosines":
                firingrate = (1 / 3) * ((np.cos(phi_1) + np.cos(phi_2) + np.cos(phi_3)))
                
                #calculate the firing rate at the width fraction then shift, scale and rectify at the level
                a, b, c = np.array([1,0])@np.array([1,0]), np.array([np.cos(np.pi/3),np.sin(np.pi/3)])@np.array([1,0]), np.array([np.cos(np.pi/3),-np.sin(np.pi/3)])@np.array([1,0])
                firing_rate_at_full_width = (1 / 3) * (np.cos(np.pi*self.width_ratio*a) + 
                                             np.cos(np.pi*self.width_ratio*b) + 
                                             np.cos(np.pi*self.width_ratio*c))
                firing_rate_at_full_width = (1 / 3) * (2*np.cos(np.sqrt(3)*np.pi*self.width_ratio/2) + 1)
                firingrate -= firing_rate_at_full_width
                firingrate /= (1 - firing_rate_at_full_width)
                firingrate[firingrate < 0] = 0
            elif self.description == "shifted_cosines":
                firingrate = (2 / 3) * (
                    (1 / 3) * (np.cos(phi_1) + np.cos(phi_2) + np.cos(phi_3)) + (1 / 2)
                )

        elif self.Agent.Environment.dimensionality == "1D":
            firingrate = np.cos(((2 * np.pi)/ self.gridscales) * pos - self.phase_offsets)
            if self.description[-17:] == "rectified_cosines":
                #calculate the firing rate at the width fraction then shift, scale and rectify at the level
                firing_rate_at_full_width = np.cos(self.width_ratio * np.pi)
                firingrate -= firing_rate_at_full_width
                firingrate /= (1 - firing_rate_at_full_width)
                firingrate[firingrate < 0] = 0
            elif self.description[-15:] == "shifted_cosines":
                firingrate = 0.5*(firingrate + 1)

            firingrate = firingrate.T
        firingrate = (
            firingrate * (self.max_fr - self.min_fr) + self.min_fr
        )  # scales from being between [0,1] to [min_fr, max_fr]

        return firingrate

    def set_phase_offsets_on_grid(self):
        """Set non-random phase_offsets. Most offsets (n_on_grid, the largest square numer before self.n) will tile a grid of 0 to 2pi in x and 0 to 2pi in y, while the remainings (cell number: n - n_on_grid) are random."""
        n_x = int(np.sqrt(self.n))
        n_y = self.n // n_x
        n_remaining = self.n - n_x * n_y

        dx = 2 * np.pi / n_x
        dy = 2 * np.pi / n_y

        grid = np.mgrid[
            (0 + dx / 2) : (2 * np.pi - dx / 2) : (n_x * 1j),
            (0 + dy / 2) : (2 * np.pi - dy / 2) : (n_y * 1j),
        ]
        grid = grid.reshape(2, -1).T
        remaining = np.random.uniform(0, 2 * np.pi, size=(n_remaining, 2))

        all_offsets = np.vstack([grid, remaining])

        return all_offsets


class VectorCells(Neurons):
    """
    The VectorCells class defines a population of VectorCells. It should only be used as a parent class for one of the follwing subclasses:
        • BoundaryVectorCells ("BVCs")
            • FieldOfViewBVCs
        • ObjectVectorCells ("OVCs")
            • FieldOfViewOVCs
        • AgentVectorCells ("AVCs")
            • FieldOfViewAVCs
    
    All vector cells are similar in that every cell responds to <something> in the Environment with a preferred tuning_distance, tuning_angle, sigma_distances (i.w. width of receptive field in distance) and sigma_angle. They are different in what they respond to (<something> = walls, objects, agents) and how they are arranged (randomly, in a field-of-view, etc...).

    All vector cells have receptive fields which is a von Mises distributions in angle (mean = tuning_angle, 1/sqrt_kappa ~= std = sigma_angle) and 
    a Gaussian in distance (mean = tuning_distance, std = sigma_distance). There are many ways we might like to set these parameters for each neuron...

    A summary of the parameters:
    • params['n']: number of cells (if any params are passed in as lists or arrays, this is overwritten)
    • params['reference_frame']: "allocentric" or "egocentric"
    • parmas['cell_arrangement'] (str): how to set the tuning parameters for each cell. Possible cell arrangements are: 
        • Randomly ["cell_arrangement": "random"] (default)
        • Field-of-view ["cell_arrangement": "uniform_manifold" or "diverging_manifold"]. This is automatically done by the by the `FieldOfViewOVCs/BVCs/AVCs` subclasses. 
        • User defined: ["cell_arrangement": my_funky_tuning_parameter_setting_function] pass a function that returns 4 lists of the same length corresponding to the tuning distances, tuning angles, sigma distances and sigma angles 
    
    iff cell_arrangement is "random" 8 additional parameters, through which to control the parameters of cell receptive fields, become relevant. the following parameters become relevant:
    • params["tuning_distance_distribution"] (str): distribution from which to sample the tuning distances
    • params["tuning_distance"] (tuple or array): if tuple, parameters of the distribution from which to sample the tuning_distance parameter. If array, the exact values of the tuning_distance parameter for each cell
    • params["tuning_angle_distribution"] (str): name of the distribution from which to sample tuning angles parameter
    • params["tuning_angle"] (tuple or array): if tuple, parameters of the distribution from which to sample the tuning_angle parameter. If array, the exact values of the tuning_angle parameter for each cell
    • params["sigma_distance_distribution"] (str): name of the distribution from which to sample the distance spreads
    • params["sigma_distance"] (tuple or array): if tuple, parameters of the distribution from which to sample the sigma_distance parameter. If array, the exact values of the sigma_distance parameter for each cell
    • params["sigma_angle_distribution"] (str): name of the distribution from which to sample the angular spreads
    • params["sigma_angle"] (tuple or array): if tuple, parameters of the distribution from which to sample the sigma_angle parameter. If array, the exact values of the sigma_angle parameter for each cell

    "tuning_distance", "tuning_angle", "sigma_distance" and "sigma_angle" can be handed in as lists/arrays (in which case they are set to these exact values, one per cell) or tuples where the values inside the tuples define the parameters of a distribution (the string defined by <param>_distribution) from which the parameters are sampled. An up to date list of avaiable distributions and their parameters in utils.distribution_sampler(), currently avaiable distributions are:
    - uniform ------------------------------- (low, high) or just a single param p which gives (0.5*p, 1.5*p)
    - rayleigh ------------------------------ (scale)
    - normal -------------------------------- (loc, scale)
    - logarithmic --------------------------- (low, high)
    - delta --------------------------------- (the_single_value)
    - modules ------------------------------- (module1_val, module2_val, module3_val, ...)
    - truncnorm ----------------------------- (low, high, loc, scale)
    The only diversion is that, in addition to the above, sigma_distance_distribution which can be set to "diverging" in which case the radial width of the receptive field is set according to the Hartley model (Hartley et al. 2000). In this case the parameters give (xi, beta) the (offset, inverse-slope) of the linear relationship between sigma and tuning_distance.
    """
    
    default_params = {
        "n": 10,
        "reference_frame": "allocentric",
        "cell_arrangement": "random", 
        #the following are only used if cell_arrangement is "random"
        "tuning_distance_distribution": "uniform",
        "tuning_distance":(0.05,0.3),
        "sigma_distance_distribution": "diverging", #If diverging then params give (xi, beta)
        "sigma_distance" : (0.08, 12),
        "tuning_angle_distribution": "uniform",
        "tuning_angle":(0.0,360),
        "angular_spread_distribution": "uniform",
        "angular_spread": (10, 30),
    }

    def __init__(self, Agent, params={}):
        """Initialise VectorCells(), takes as input an Agent and a parameter dictionary. Any values not provided by the params dictionary are taken from a default dictionary.
        Args:
            Agent. The RatInABox Agent these cells belong to. 
            params (dict, optional). Defaults to {}.
        """

        if type(self) == VectorCells:
            raise RuntimeError("Cannot instantiate VectorCells on their own. Must be instantiated through one of the subclasses, e.g., ObjectVectorCells, FieldOfView_BVCs, etc.")

        assert (
            self.Agent.Environment.dimensionality == "2D"
        ), "Vector cells only possible in 2D"

        #Deprecation warnings
        if 'pref_wall_dist_distribution' in params.keys():
            warnings.warn("'pref_wall_dist_distribution' param is deprecated and will be removed in future versions. Please use 'distance_distribution' instead")
            params['distance_distribution'] = params['pref_wall_dist_distribution']
            del params['pref_wall_dist_distribution']
        if 'pref_wall_dist' in params.keys():
            warnings.warn("'pref_wall_dist' param is deprecated. Please use 'distance' instead")
            params['distance'] = params['pref_wall_dist']
            del params['pref_wall_dist']
        if 'pref_object_dist' in params.keys():
            warnings.warn("'pref_object_dist' param is deprecated. Please use 'distance' instead")
            params['distance'] = params['pref_object_dist']
            del params['pref_object_dist']
        if "distance_spread" in params.keys():
            warnings.warn("'distance_spread' param is deprecated. Please use 'sigma_distance' instead")
            params['sigma_distance'] = params['distance_spread']
            del params['distance_spread']
        if "distance_spread_distribution" in params.keys():
            warnings.warn("'distance_spread_distribution' param is deprecated. Please use 'sigma_distance_distribution' instead")
            params['sigma_distance_distribution'] = params['distance_spread_distribution']
            del params['distance_spread_distribution']

        self.params = copy.deepcopy(__class__.default_params)
        self.params.update(params)

        super().__init__(Agent, self.params)

        self.tuning_angles = None
        self.tuning_distances = None
        self.sigma_angles = None
        self.sigma_distances = None
        
        # set the parameters of each cell. 
        (self.tuning_distances, 
         self.tuning_angles, 
         self.sigma_distances, 
         self.sigma_angles) = self.set_tuning_parameters(**self.params)

        # records whether n was passed as a parameter.
        if not hasattr(self, "_warn_if_n_changes"):
            self._warn_if_n_changes = ("n" in params.keys() and params["n"] is not None)

        # raises a warning if n was passed as a parameter, but will change.
        if self._warn_if_n_changes:
            dont_check_equality = (isinstance(self.params["cell_arrangement"], str) and self.params["cell_arrangement"].endswith("manifold"))
            if dont_check_equality or self.n != len(self.tuning_distances):
                warnings.warn(f"Ignoring 'n' parameter value ({params['n']}) that was passed, and setting number of {self.name} neurons to {len(self.tuning_distances)}, inferred from the cell arrangement parameter.")
        
        self.n = len(self.tuning_distances) # ensure n is correct
 

        self.firingrate = np.zeros(self.n)
        self.noise = np.zeros(self.n)
        self.cell_colors = None 

  
    def set_tuning_parameters(self, **kwargs):
        """Get the tuning parameters for the vector cells.
         Args:
            • cell_arrangement (str | function ): "random_manifold" (randomly generated manifolds) or
                                                  "uniform_manifold" (all receptive fields the same size or 
                                                  "diverging_manifold" (receptive fields are bigger, the further away from the agent they are)
                                                  OR any function that returns 4 lists of the same length corresponding to 
                                                  the tuning distances, tuning angles, sigma distances and sigma angles

        Returns:
            • manifold (dict): a tuple containing all details of the manifold of cells including
                • "tuning_distances" : distance preferences
                • "tuning_angles" : angular preferences (radians)
                • "sigma_distances" : distance tunings - variance for the von miss distribution
                • "sigma_angles" : angular tunings (radians) - variance for the von miss distribution

        """

        mu_d, mu_theta, sigma_d, sigma_theta = None, None, None, None

        # check if the manifold is a function passed by the user 
        if callable(self.params['cell_arrangement']): #users passed own function 
            mu_d, mu_theta, sigma_d, sigma_theta =  self.params['cell_arrangement'](**kwargs)
        elif (self.cell_arrangement is None) or self.cell_arrangement[:6] == "random": #random tuning for each cell 
            mu_d, mu_theta, sigma_d, sigma_theta = utils.create_random_assembly(**kwargs)
        elif self.cell_arrangement == "uniform_manifold": #radial assembly uniform width of all cells 
            mu_d, mu_theta, sigma_d, sigma_theta =  utils.create_uniform_radial_assembly(**kwargs)
        elif self.cell_arrangement == "diverging_manifold": #radial assembly diverging width of all cells 
            mu_d, mu_theta, sigma_d, sigma_theta =  utils.create_diverging_radial_assembly(**kwargs)
        else:
            raise ValueError("cell_arrangement must be either 'uniform_manifold' or 'diverging_manifold' or a function")
        
        # ensure the lists are not None
        assert mu_d is not None, "Tuning distance must not be None"
        assert mu_theta is not None, "Tuning angles must not be None"
        assert sigma_d is not None, "Sigma distance must not be None"
        assert sigma_theta is not None, "Sigma angles must not be None"
        
        #convert the lists to arrays 
        mu_d, mu_theta, sigma_d, sigma_theta = (
            np.array(mu_d),
            np.array(mu_theta),
            np.array(sigma_d),
            np.array(sigma_theta),
        )

        #ensure correct shape of the arrays all the same length
        assert len(mu_d) == len(mu_theta) == len(sigma_d) == len(sigma_theta), "All manifold tuning parameters must be of the same length"

        return mu_d, mu_theta, sigma_d, sigma_theta


    def display_manifold(self,
                        fig=None,
                        ax=None,
                        t=None,
                        **kwargs):
        '''This is an alias for the display_vector_cells() function. See that for more details.
            This is not deprecated. Please use display_vector_cells() instead.
        '''
        warnings.warn("display_manifold() is deprecated. Please use display_vector_cells() instead.")
        return self.display_vector_cells(fig=fig, ax=ax, t=t, **kwargs)

    def display_vector_cells(self, 
                         fig=None, 
                         ax=None, 
                         t=None,
                         **kwargs):
        """Visualises the current firing rate of these cells relative to the Agent. 
        Essentially this plots the "manifold" ontop of the Agent. 
        Each cell is plotted as an ellipse where the alpha-value of its facecolor reflects the current firing rate 
        (normalised against the approximate maximum firing rate for all cells, but, take this just as a visualisation).
        Each ellipse is an approximation of the receptive field of the cell which is a von Mises distribution in angule and a Gaussian in distance.
        The width of the ellipse in r and theta give 1 sigma of these distributions (for von Mises: kappa ~= 1/sigma^2).

        This assumes the x-axis in the Agent's frame of reference is the heading direction. 
        (Or the heading diection is the X-axis for egocentric frame of reference). IN this case the Y-axis is the towards the "left" of the agent.

        Args:
        • fig, ax: the matplotlib fig, ax objects to plot on (if any), otherwise will plot the Environment
        • t (float): time to plot at
        • object_type (int): if self.cell_type=="OVC", which object type to plot

        Returns:
            fig, ax: with the
        """
        if t is None:
            t = self.Agent.history["t"][-1]
        t_id = np.argmin(np.abs(np.array(self.Agent.history["t"]) - t))

        if fig is None and ax is None:
            fig, ax = self.Agent.plot_trajectory(t_start=t - 10, t_end=t, **kwargs)

        pos = self.Agent.history["pos"][t_id]

        

        y_axis_wrt_agent = np.array([0, 1])
        x_axis_wrt_agent = np.array([1,0])
        head_direction = self.Agent.history["head_direction"][t_id]
        head_direction_angle = 0.0
        

        if self.reference_frame == "egocentric":
            head_direction = self.Agent.history["head_direction"][t_id]
            # head direction angle (CCW from true North)
            head_direction_angle = (180 / np.pi) * ratinabox.utils.get_angle(head_direction)  
            
            # this assumes the "x" dimension is the agents head direction and "y" is to its left
            x_axis_wrt_agent = head_direction / np.linalg.norm(head_direction)  
            y_axis_wrt_agent = utils.rotate(x_axis_wrt_agent, np.pi / 2)


        fr = np.array(self.history["firingrate"][t_id])

        x = self.tuning_distances * np.cos(self.tuning_angles)
        y = self.tuning_distances * np.sin(self.tuning_angles)

        pos_of_cells = pos + np.outer(x, x_axis_wrt_agent) + np.outer(y, y_axis_wrt_agent)

        ww = self.sigma_angles * self.tuning_distances
        hh = self.sigma_distances
        aa  = 1.0 * head_direction_angle + self.tuning_angles * 180 / np.pi

        ec = EllipseCollection(ww,hh, aa, units = 'x',
                                offsets = pos_of_cells,
                                offset_transform = ax.transData,
                                linewidth=0.5,
                                edgecolor="dimgrey",
                                zorder = 2.1,
                                )
        if self.cell_colors is None: 
            facecolor = self.color if self.color is not None else "C1"
            facecolor = np.array(matplotlib.colors.to_rgba(facecolor))
            facecolor_array = np.tile(np.array(facecolor), (self.n, 1))
        else:
            facecolor_array = self.cell_colors.copy() #made in child class init. Each cell can have a different plot color. 
            # e.g. if cells are slective to different object types or however you like 
        facecolor_array[:, -1] = 0.7*np.maximum(
            0, np.minimum(1, fr / (0.5 * self.max_fr))
        ) # scale alpha so firing rate shows as how "solid" (up to 0.7 so you can _just_ seen whats beneath) to color of this vector cell is. 
        ec.set_facecolors(facecolor_array)
        ax.add_collection(ec) 

        return fig, ax


class BoundaryVectorCells(VectorCells):
    """The BoundaryVectorCells class defines a population of Boundary Vector Cells.
    These are a subclass of VectorCells() which are selective to walls and boundaries in the environment.

    By default cell tuning params are initialised randomly and are "allocentric" (see VecTorCells doc string for more details).
    
    BVCs can be arranged in an egocentric "field of view" (see FieldOfViewBVCs subclass). 

    List of functions:
        • get_state()
        • boundary_vector_preference_function()
        • plot_BVC_receptive_field()
    """

    default_params = {
        "n": 10,
        "name": "BoundaryVectorCells",
        "dtheta": 2, #angular resolution in degrees used for integration over all angles (smaller is more accurate but slower)
        "max_fr": 1.0, # note the max_fr of a BVC is now computed analytically, and therefore reflects its maximal activity, regardless of the actual environment (see issue #110 for discussion)
        "min_fr": 0.0,
    }

    def __init__(self, Agent, params={}):
        """
        Initialise BoundaryVectorCells(), takes as input a parameter dictionary. 
        Any values not provided by the params dictionary are taken from a default dictionary below.

        Args:
            params (dict, optional). Defaults to {}.
        """

        self.Agent = Agent

        self.params = copy.deepcopy(__class__.default_params)
        self.params.update(params)

        # records whether n was passed as a parameter.
        if not hasattr(self, "_warn_if_n_changes"):
            self._warn_if_n_changes = ("n" in params.keys() and params["n"] is not None)

        super().__init__(Agent, self.params)

        assert (
            self.Agent.Environment.dimensionality == "2D"
        ), "boundary cells only possible in 2D"
        assert (
            self.Agent.Environment.boundary_conditions == "solid"
        ), "boundary cells only possible with solid boundary conditions"

        test_direction = np.array([1, 0])
        test_directions = [test_direction]
        test_angles = [0]
        # numerically discretise over 360 degrees
        self.n_test_angles = int(360 / self.dtheta)
        for i in range(self.n_test_angles - 1):
            test_direction_ = utils.rotate(
                test_direction, 2 * np.pi * i * self.dtheta / 360
            )
            test_directions.append(test_direction_)
            test_angles.append(2 * np.pi * i * self.dtheta / 360)
        self.test_directions = np.array(test_directions)
        self.test_angles = np.array(test_angles)
        
        # calculate maximum possible firing rates for each BVC to use as normalization values.
        self.cell_fr_norm = utils.von_mises(
            theta=self.test_angles.reshape(1, -1),
            mu=0,
            sigma=self.sigma_angles.reshape(-1, 1),
            norm=1,
        ).sum(axis=1)

        # list of colors for each cell, just used by `.display_vector_cells()` plotting function
        color = np.array(matplotlib.colors.to_rgba(self.color if self.color is not None else "C1")).reshape(1,-1)
        self.cell_colors = np.tile(color,(self.n,1))

        if ratinabox.verbose is True:
            print(
                "BoundaryVectorCells (BVCs) successfully initialised. You can also manually set their orientation preferences (BVCs.tuning_angles, BVCs.sigma_angles), distance preferences (BVCs.tuning_distances, BVCs.sigma_distances)."
            )
        return
    

    def get_state(self, evaluate_at="agent", **kwargs):
        """
        Here we implement the same type if boundary vector cells as de Cothi et al. (2020), 
        who follow Barry & Burgess, (2007). See equations there.

        The way we do this is a little complex. We will describe how it works from a single position 
        (but remember this can be called in a vectorised manner from an array of positons in parallel)
            1. An array of normalised "test vectors" span, in all directions at small increments, from the current position
            2. These define an array of line segments stretching from [pos, pos+test vector]
            3. Where these line segments collide with all walls in the environment is established, 
               this uses the function "utils.vector_intercepts()"
            4. This pays attention to only consider the first (closest) wall forawrd along a line segment. 
               Walls behind other walls are "shaded" by closer walls. Its a little complex to do this and 
               requires the function "boundary_vector_preference_function()"
            5. Now that, for every test direction, the closest wall is established it is simple a process 
               of finding the response of the neuron to that wall segment at that angle 
               (multiple of two gaussians, see de Cothi (2020)) and then summing over all wall segments 
               for all test angles.

        We also apply a check in the middle to utils.rotate the reference frame into that of the head direction 
        of the agent iff self.reference_frame='egocentric'.

        By default position is taken from the Agent and used to calculate firing rates. This can also by passed 
        directly (evaluate_at=None, pos=pass_array_of_positions) or you can use all the positions in the 
        environment (evaluate_at="all").
        """
        if evaluate_at == "agent":
            pos = self.Agent.pos
        elif evaluate_at == "all":
            pos = self.Agent.Environment.flattened_discrete_coords
        else:
            pos = kwargs["pos"]
        pos = np.array(pos)

        N_cells = self.n
        pos = pos.reshape(-1, pos.shape[-1])  # (N_pos,2)
        N_pos = pos.shape[0]
        N_test = self.test_angles.shape[0]
        pos_line_segments = np.tile(
            np.expand_dims(np.expand_dims(pos, axis=1), axis=1), reps=(1, N_test, 2, 1)
        )  # (N_pos,N_test,2,2)
        test_directions_tiled = np.tile(
            np.expand_dims(self.test_directions, axis=0), reps=(N_pos, 1, 1)
        )  # (N_pos,N_test,2)
        pos_line_segments[:, :, 1, :] += test_directions_tiled  # (N_pos,N_test,2,2)
        pos_line_segments = pos_line_segments.reshape(-1, 2, 2)  # (N_pos x N_test,2,2)
        walls = self.Agent.Environment.walls  # (N_walls,2,2)
        N_walls = walls.shape[0]
        pos_lineseg_wall_intercepts = utils.vector_intercepts(
            pos_line_segments, walls
        )  # (N_pos x N_test,N_walls,2)
        pos_lineseg_wall_intercepts = pos_lineseg_wall_intercepts.reshape(
            (N_pos, N_test, N_walls, 2)
        )  # (N_pos,N_test,N_walls,2)
        dist_to_walls = pos_lineseg_wall_intercepts[
            :, :, :, 0
        ]  # (N_pos,N_test,N_walls)
        first_wall_for_each_direction = self.boundary_vector_preference_function(
            pos_lineseg_wall_intercepts
        )  # (N_pos,N_test,N_walls)
        first_wall_for_each_direction_id = np.expand_dims(
            np.argmax(first_wall_for_each_direction, axis=-1), axis=-1
        )  # (N_pos,N_test,1)
        dist_to_first_wall = np.take_along_axis(
            dist_to_walls, first_wall_for_each_direction_id, axis=-1
        ).reshape(
            (N_pos, N_test)
        )  # (N_pos,N_test)
        # reshape everything to have shape (N_cell,N_pos,N_test)

        test_angles = np.tile(
            np.expand_dims(np.expand_dims(self.test_angles, axis=0), axis=0),
            reps=(N_cells, N_pos, 1),
        )  # (N_cell,N_pos,N_test)

        # if egocentric references frame shift angle into coordinate from of heading direction of agent
        if self.reference_frame == "egocentric":
            if evaluate_at == "agent":
                head_direction = self.Agent.head_direction
            elif "head_direction" in kwargs.keys():
                head_direction = kwargs["head_direction"]
            elif "vel" in kwargs.keys():
                # just to make backwards compatible
                warnings.warn("'vel' kwarg deprecated in favour of 'head_direction'")
                head_direction = kwargs["vel"]
            else:
                head_direction = np.array([1, 0])
                warnings.warn(
                    "BVCs in egocentric plane require a head direction vector but none was passed. Using [1,0]"
                )
            head_bearing = utils.get_angle(head_direction)
            test_angles -= head_bearing  # account for head direction

        tuning_angles = np.tile(
            np.expand_dims(np.expand_dims(self.tuning_angles, axis=-1), axis=-1),
            reps=(1, N_pos, N_test),
        )  # (N_cell,N_pos,N_test)
        sigma_angles = np.tile(
            np.expand_dims(
                np.expand_dims(np.array(self.sigma_angles), axis=-1),
                axis=-1,
            ),
            reps=(1, N_pos, N_test),
        )  # (N_cell,N_pos,N_test)
        tuning_distances = np.tile(
            np.expand_dims(np.expand_dims(self.tuning_distances, axis=-1), axis=-1),
            reps=(1, N_pos, N_test),
        )  # (N_cell,N_pos,N_test)
        sigma_distances = np.tile(
            np.expand_dims(np.expand_dims(self.sigma_distances, axis=-1), axis=-1),
            reps=(1, N_pos, N_test),
        )  # (N_cell,N_pos,N_test)
        dist_to_first_wall = np.tile(
            np.expand_dims(dist_to_first_wall, axis=0), reps=(N_cells, 1, 1)
        )  # (N_cell,N_pos,N_test)

        g = utils.gaussian(
            dist_to_first_wall, tuning_distances, sigma_distances, norm=1
        ) * utils.von_mises(
            test_angles, tuning_angles, sigma_angles, norm=1
        )  # (N_cell,N_pos,N_test)

        firingrate = g.sum(axis=-1)  # (N_cell,N_pos)
        firingrate = firingrate / np.expand_dims(self.cell_fr_norm, axis=-1)
        firingrate = (
            firingrate * (self.max_fr - self.min_fr) + self.min_fr
        )  # scales from being between [0,1] to [min_fr, max_fr]
        return firingrate

    def boundary_vector_preference_function(self, x):
        """This is a random function needed to efficiently produce boundary vector cells. 
        x is any array of final dimension shape shape[-1]=2. As I use it here x has the form of the 
        output of utils.vector_intercepts. I.e. each point gives shape[-1]=2 lambda values (lam1,lam2) 
        for where a pair of line segments intercept. This function gives a preference for each pair. 
        
        Preference is -1 if lam1<0 (the collision occurs behind the first point) and if lam2>1 or lam2<0 
        (the collision occurs ahead of the first point but not on the second line segment). If neither of these 
        are true it's 1/x (i.e. it prefers collisions which are closest).

        Args:
            x (array): shape=(any_shape...,2)

        Returns:
            the preferece values: shape=(any_shape)
        """
        assert x.shape[-1] == 2
        pref = np.piecewise(
            x=x,
            condlist=(
                x[..., 0] > 0,
                x[..., 0] < 0,
                x[..., 1] < 0,
                x[..., 1] > 1,
            ),
            funclist=(
                1 / x[x[..., 0] > 0],
                -1,
                -1,
                -1,
            ),
        )
        return pref[..., 0]

    def plot_BVC_receptive_field(
        self,
        chosen_neurons="all",
        fig=None,
        ax=None,
        autosave=None,
    ):
        """
        Plots the receptive field (in polar corrdinates) of the BVC cells. For allocentric BVCs 
        "up" in this plot == "East", for egocentric BVCs, up == the head direction of the animals

        Args:
            chosen_neurons: Which neurons to plot. Can be int, list, array or "all". Defaults to "all".
            fig, ax: the figure/ax object to plot onto (optional)
            autosave (bool, optional): if True, will try to save the figure into `ratinabox.figure_directory`. 
                                    Defaults to None in which case looks for global constant ratinabox.autosave_plots

        Returns:
            fig, ax
        """

        if chosen_neurons == "all":
            chosen_neurons = np.arange(self.n)
        if type(chosen_neurons) is str:
            if chosen_neurons.isdigit():
                chosen_neurons = np.linspace(0, self.n - 1, int(chosen_neurons)).astype(
                    int
                )
        if fig is None and ax is None:
            fig, ax = plt.subplots(
                1,
                len(chosen_neurons),
                figsize=(3 * len(chosen_neurons), 3 * 1),
                subplot_kw={"projection": "polar"},
            )
        ax = np.array([ax]).reshape(-1)

        r = np.linspace(0, self.Agent.Environment.scale, 20)
        theta = np.linspace(0, 2 * np.pi, int(360 / 5))
        [theta_meshgrid, r_meshgrid] = np.meshgrid(theta, r)

        def bvc_rf(theta, r, mu_r=0.5, sigma_r=0.2, mu_theta=0.5, sigma_theta=0.1):
            theta = utils.pi_domain(theta)
            return utils.gaussian(r, mu_r, sigma_r) * utils.von_mises(
                theta, mu_theta, sigma_theta
            )

        for i, n in enumerate(chosen_neurons):
            mu_r = self.tuning_distances[n]
            sigma_r = self.sigma_angles[n]
            mu_theta = self.tuning_angles[n]
            sigma_theta = self.sigma_angles[n]
            receptive_field = bvc_rf(
                theta_meshgrid, r_meshgrid, mu_r, sigma_r, mu_theta, sigma_theta
            )
            ax[i].grid(False)
            ax[i].pcolormesh(
                theta, r, receptive_field, edgecolors="face", shading="nearest"
            )
            ax[i].set_xticks([])
            ax[i].set_yticks([])

        ratinabox.utils.save_figure(fig, "BVC_receptive_fields", save=autosave)

        return fig, ax


class FieldOfViewBVCs(BoundaryVectorCells):
    """FieldOfViewBVCs  are collection of boundary vector cells organised so as to represent
    the local field of view i.e. what walls agent can "see" in the local vicinity. They work as follow:

    General FieldOfView cell description (also applies to FieldOfViewOVCs):
        A radial assembly of vector cells tiling the agents field of view (FoV) is created. Users define
        the extent of the FoV (distance_range nad angle_range) then concentric rows of egocentric cells
        at increasing distances from the Agent are placed to tile this FoV. If a feature (object or boundary) 
        is located in the agents FoV then cells tiling this section of the FoV will fire. Each cell is roughly
        circular so its angular width (in meters at the corresponding radius) matches its radial width.
        The size of the receptive field either diverge with radius params["cell_arrangement"] = "diverging_manifold"
        (as observed in the brain, default here) or stay the same "uniform_manifold".

        In order to visuale the assembly, we created a plotting function. First make a trajectory figure, 
        then pass this into the plotting func:
            >>> fig, ax = Ag.plot_trajectory()
            >>> fig, ax = my_FoVNeurons.display_vector_cells(fig, ax)
        or animate it with
            >>> fig, ax = Ag.animate_trajectory(additional_plot_func=my_FoVNeurons.display_vector_cells)
        (this plotting function lives in the vector cell parent class so actually non-field of view cells can be plotted like this too)
        We have a demo showing how this works. 
    """

    default_params = {
        "distance_range": [0.02, 0.4],  # min and max distances the agent can "see"
        "angle_range": [0,75],  # angluar FoV in degrees (will be symmetric on both sides, so give range in 0 (forwards) to 180 (backwards)
        "spatial_resolution": 0.02,  # resolution of the inner row of cells (in meters)
        "cell_arrangement": "diverging_manifold",  # cell receptive field widths can diverge with radius "diverging_manifold" or stay constant "uniform_manifold".
        "beta": 5, # smaller means larger rate of increase of cell size with radius in diverging type manifolds
        "color":ratinabox.DARKGREY,
        }

    def __init__(self,Agent,params={}):

        self.params = copy.deepcopy(__class__.default_params)
        self.params.update(params)

        self.params["reference_frame"] = "egocentric"
        assert self.params["cell_arrangement"] is not None, "cell_arrangement must be set for FoV Neurons"

        super().__init__(Agent, self.params)




class ObjectVectorCells(VectorCells):
    """The ObjectVectorCells class defines a population of Object Vector Cells.
    These are a subclass of VectorCells() which are selective to objects in the environment.

    By default cell tuning params are initialised randomly and are "allocentric" (see VectorCells doc string for more details). Which "type" of object these are selective for can be specified with the "object_tuning_type" param.
    
    OVCs can be arranged in an egocentric "field of view" (see FieldOfViewOVCs subclass). 

    List of functions:
        • get_state()
        • set_tuning_types()
    """

    default_params = {
        "n": 10,
        "name": "ObjectVectorCell",
        "walls_occlude": True, #objects behind walls cannot be seen
        "object_tuning_type" : "random", #can be "random", any integer, or a list of integers of length n. The tuning types of the OVCs. 
    }

    def __init__(self, Agent, params={}):
        self.Agent = Agent

        self.params = copy.deepcopy(__class__.default_params)
        self.params.update(params)

        assert (
            self.Agent.Environment.dimensionality == "2D"
        ), "object vector cells only possible in 2D"

        # records whether n was passed as a parameter.
        if not hasattr(self, "_warn_if_n_changes"):
            self._warn_if_n_changes = ("n" in params.keys() and params["n"] is not None)

        super().__init__(Agent, self.params)

        self.object_locations = self.Agent.Environment.objects["objects"]
        if len(self.object_locations) == 0:
            raise RuntimeError(f"Cannot initialize {self.params['name']}, as there are no objects in the environment.")

        self.tuning_types = None


        # preferred object types
        self.set_tuning_types(self.object_tuning_type)

        if self.walls_occlude == True:
            self.wall_geometry = "line_of_sight"
        else:
            self.wall_geometry = "euclidean"


        # list of colors for each cell, just used by `.display_vector_cells()` plotting function
        self.cell_colors = []
        cmap = matplotlib.colormaps[self.Agent.Environment.object_colormap]
        for i in range(self.n):
            c = cmap(self.tuning_types[i] /  (self.Agent.Environment.n_object_types - 1 + 1e-8))
            self.cell_colors.append(np.array(matplotlib.colors.to_rgba(c)))
        self.cell_colors = np.array(self.cell_colors)
        self.color = (self.params['color'] or self.cell_colors[0]) #this will obviously not work if you have different colors for each cell but most of the time itll work great. Passing in a color to the params dict will override this.

        if ratinabox.verbose is True:
            print(
                "ObjectVectorCells (OVCs) successfully initialised. \
                You can also manually set their orientation preferences \
                (OVCs.tuning_angles, OVCs.sigma_angles), distance preferences \
                (OVCs.tuning_distances, OVCs.sigma_distances)."
            )
        
        
        return


    def set_tuning_types(self, tuning_types=None):
        """Sets the preferred object types for each OVC.

        This is called automatically when the OVCs are initialised.
        """

        if tuning_types == "random":
            self.object_types = self.Agent.Environment.objects["object_types"]
            self.tuning_types = np.random.choice(
                np.unique(self.object_types), replace=True, size=(self.n,)
            )
        else:
            if isinstance(tuning_types, int):
                tuning_types = np.repeat(tuning_types, self.n)
            elif isinstance(tuning_types, list):
                tuning_types = np.array(tuning_types)
            
            assert isinstance(tuning_types, np.ndarray), "tuning_types must be an integer, list or numpy array"
            assert tuning_types.shape[0] == self.n, f"Tuning types must be a vector of length of the number of neurons: ({self.n},)"

            self.tuning_types = tuning_types


    
    def get_state(self, evaluate_at="agent", **kwargs):
        """Returns the firing rate of the ObjectVectorCells.

        The way we do this is a little complex. We will describe how it works from a single position to a single OVC
        (but remember this can be called in a vectorised manner from an array of positons in parallel and there are 
        in principle multiple OVCs)
            1. A vector from the position to the object is calculated.
            2. The bearing of this vector is calculated and its length. Note if self.reference_frame == "egocentric" 
               then the bearing is relative to the heading direction of the agent (along its current velocity), not true-north.
            3. Since the distance to the object is calculated taking the environment into account if there is a wall 
               occluding the agent from the obvject this object will not fire.
            4. It is now simple to calculate the firing rate of the cell. Each OVC has a preferred distance and angle
               away from it which cause it to fire. Its a multiple of a gaussian (distance) and von mises (for angle) which creates the eventual firing rate.

        By default position is taken from the Agent and used to calculate firing rates. This can also by passed directly 
        (evaluate_at=None, pos=pass_array_of_positions) or you can use all the positions in the environment (evaluate_at="all").

        Returns:
            firingrates: an array of firing rates
        """
        if evaluate_at == "agent":
            pos = self.Agent.pos
        elif evaluate_at == "all":
            pos = self.Agent.Environment.flattened_discrete_coords
        else:
            pos = kwargs["pos"]

        object_locations = self.Agent.Environment.objects["objects"]
        pos = np.array(pos)
        pos = pos.reshape(-1, pos.shape[-1])  # (N_pos, 2)
        N_pos = pos.shape[0]
        N_cells = self.n
        N_objects = len(object_locations)


        if N_objects == 0:
            # no objects in the environment
            return np.zeros((N_cells, N_pos))

        # 1. GET VECTORS FROM POSITIONS TO OBJECTS 
        (
            distances_to_objects,
            vectors_to_objects,
        ) = self.Agent.Environment.get_distances_between___accounting_for_environment(
            pos,
            object_locations,
            return_vectors=True,
            wall_geometry=self.wall_geometry,
        )  # (N_pos,N_objects) (N_pos,N_objects,2)
        flattened_vectors_to_objects = -1 * vectors_to_objects.reshape(
            -1, 2
        )  # (N_pos x N_objects, 2) #vectors go from pos2 to pos1 so must multiply by -1 
        # flatten is just for the get angle API, reshaping it later
        bearings_to_objects = (
            utils.get_angle(flattened_vectors_to_objects, is_array=True).reshape(
                N_pos, N_objects
            )
        )  # (N_pos,N_objects) 

        # 2. ACCOUNT FOR HEAD DIRECTION IF EGOCENTRIC. THEN CALCULATE BEARINGS TO OBJECTS
        if self.reference_frame == "egocentric":
            if evaluate_at == "agent":
                head_direction = self.Agent.head_direction
            elif "head_direction" in kwargs.keys():
                head_direction = kwargs["head_direction"]
            elif "vel" in kwargs.keys():
                # just to make backwards compatible
                warnings.warn("'vel' kwarg deprecated in favour of 'head_direction'")
                head_direction = kwargs["vel"]
            else:
                head_direction = np.array([1, 0])
                warnings.warn(
                    "OVCs in egocentric plane require a head direction vector but none was passed. Using [1,0]"
                )
            head_bearing = utils.get_angle(head_direction)
            bearings_to_objects -= head_bearing  # account for head direction

        # 3. COLLECT TUNING DETAILS OF EACH CELL AND PUT IN THE RIGHT SHAPE 
        tuning_distances = np.tile(
            np.expand_dims(np.expand_dims(self.tuning_distances, axis=0), axis=0),
            reps=(N_pos, N_objects, 1),
        )  # (N_pos,N_objects,N_cell)
        sigma_distances = np.tile(
            np.expand_dims(np.expand_dims(self.sigma_distances, axis=0), axis=0),
            reps=(N_pos, N_objects, 1),
        )  # (N_pos,N_objects,N_cell)
        tuning_angles = np.tile(
            np.expand_dims(np.expand_dims(self.tuning_angles, axis=0), axis=0),
            reps=(N_pos, N_objects, 1),
        )  # (N_pos,N_objects,N_cell)
        sigma_angles = np.tile(
            np.expand_dims(np.expand_dims(self.sigma_angles, axis=0), axis=0),
            reps=(N_pos, N_objects, 1),
        )  # (N_pos,N_objects,N_cell)
        tuning_types = np.tile(
            np.expand_dims(self.tuning_types, axis=0), reps=(N_objects, 1)
        ) # (N_objects,N_cell)
        object_types = np.tile(
            np.expand_dims(self.Agent.Environment.objects["object_types"], axis=-1), reps=(1, N_cells)
        ) # (N_objects,N_cell)

        distances_to_objects = np.tile(
            np.expand_dims(distances_to_objects, axis=-1), reps=(1, 1, N_cells)
        )  # (N_pos,N_objects,N_cells)
        bearings_to_objects = np.tile(
            np.expand_dims(bearings_to_objects, axis=-1), reps=(1, 1, N_cells)
        )  # (N_pos,N_objects,N_cells)

        firingrate = utils.gaussian(
            distances_to_objects, tuning_distances, sigma_distances, norm=1
        ) * utils.von_mises(
            bearings_to_objects, tuning_angles, sigma_angles, norm=1
        )  # (N_pos,N_objects,N_cell)

        tuning_mask = np.expand_dims(
            np.array(object_types == tuning_types, int), axis=0
        )  # (1,N_objects,N_cells)
        firingrate *= tuning_mask
        firingrate = np.sum(
            firingrate, axis=1
        ).T  # (N_cell,N_pos), sum over objects which this cell is selective to #TODO: a single cell can fire with 2 types of objects 
        firingrate = (
            firingrate * (self.max_fr - self.min_fr) + self.min_fr
        )  # scales from being between [0,1] to [min_fr, max_fr]
        return firingrate



class FieldOfViewOVCs(ObjectVectorCells):
    """FieldOfViewOVCs  are collection of object vector cells organised so as to represent
    the local field of view i.e. what objects agent can "see" in the local vicinity. They work as follow:

    General FieldOfView cell description (also applies to FieldOfViewOVCs):
        Please see fieldOfViewBVCs doc string
    
    Users should specify the object type they are selective for with the "object_tuning_type" parameter. 
    """

    default_params = {
        "distance_range": [0.02, 0.4],  # min and max distances the agent can "see"
        "angle_range": [0,75],  # angluar FoV in degrees (will be symmetric on both sides, so give range in 0 (forwards) to 180 (backwards)
        "spatial_resolution": 0.02,  # resolution of each BVC tiling FoV
        "beta": 5, # smaller means larger rate of increase of cell size with radius in hartley type manifolds
        "cell_arrangement": "diverging_manifold",  # whether all cells have "uniform" receptive field sizes or they grow ("hartley") with radius.
        "object_tuning_type" : None, #can be "random", any integer, or a list of integers of length n. The tuning types of the OVCs.
    }

    def __init__(self,Agent,params={}):

        self.params = copy.deepcopy(__class__.default_params)
        self.params.update(params)

        if self.params["object_tuning_type"] is None:
            warnings.warn("For FieldOfViewOVCs you must specify the object type they are selective for with the 'object_tuning_type' parameter. This can be 'random' (each cell in the field of view chooses a random object type) or any integer (all cells have the same preference for this type). For now defaulting to params['object_tuning_type'] = 0.")
            self.params["object_tuning_type"] = 0

        self.params["reference_frame"] = "egocentric"
        assert self.params["cell_arrangement"] is not None, "cell_arrangement must be set for FOV Neurons"

        super().__init__(Agent, self.params)


class AgentVectorCells(VectorCells):
    """The AgentVectorCells class defines a population of Agent Vector Cells.
    These are a subclass of VectorCells() which are selective to other agents in the environment.

    By default cell tuning params are initialised randomly and are "allocentric" (see VectorCells doc string for more details).
    This is one of the few riab classes which takes another agent as an argument. This is the agent which the cells are selective for. It must be passed as the second argument to the constructor, "Other_Agent".

    AVCs can be arranged in an egocentric "field of view" (see FieldOfViewAVCs subclass). 

    List of functions:
        • get_state()
    """


    default_params = {
        "name":'AgentVectorCell',
        "walls_occlude": True, #objects behind walls cannot be seen
    }

    def __init__(self, 
                 Agent,
                 Other_Agent, #this must be another riab Agent object
                 params={}):

        self.Agent = Agent
        self.params = copy.deepcopy(__class__.default_params)
        self.params.update(params)

        # records whether n was passed as a parameter.
        if not hasattr(self, "_warn_if_n_changes"):
            self._warn_if_n_changes = ("n" in params.keys() and params["n"] is not None)

        super().__init__(Agent, self.params)

        # have a list to detect which agent will the cell detect 
        self.tuning_type_agent = Other_Agent

        if self.walls_occlude == True:
            self.wall_geometry = "line_of_sight"
        else:
            self.wall_geometry = "euclidean"

        # list of colors for each cell, just used by `.display_vector_cells()` plotting function
        color = np.array(matplotlib.colors.to_rgba(f"C{self.tuning_type_agent.agent_idx}")).reshape(1,-1) #TODO: colours 
        self.cell_colors = np.repeat(color, self.n, axis=0)

        if ratinabox.verbose is True:
            print(
                "AgentVectorCells (OVCs) successfully initialised."
            )
        
        return

    def get_state(self, evaluate_at="agent", **kwargs):
        """Returns the firing rate of the AgentVectorCells.

        The way we do this is a little complex. We will describe how it works from a single position to a single VC
        (but remember this can be called in a vectorised manner from an array of positons in parallel and there are 
        in principle multiple VCs)
            1. A vector from the position to the agent is calculated.
            2. The bearing of this vector is calculated and its length. Note if self.reference_frame == "egocentric" 
               then the bearing is relative to the heading direction of the agent (along its current velocity), not true-north.
            3. Since the distance to the object is calculated taking the environment into account if there is a wall 
               occluding the agent from the obvject this object will not fire.
            4. It is now simple to calculate the firing rate of the cell. Each OVC has a preferred distance and angle
               away from it which cause it to fire. Its a multiple of a gaussian (distance) and von mises (for angle) which creates the eventual firing rate.

        By default position is taken from the Agent and used to calculate firing rates. This can also by passed directly 
        (evaluate_at=None, pos=pass_array_of_positions) or you can use all the positions in the environment (evaluate_at="all").

        Returns:
            firingrates: an array of firing rates
        """
        if evaluate_at == "agent":
            pos = self.Agent.pos
        elif evaluate_at == "all":
            pos = self.Agent.Environment.flattened_discrete_coords
        else:
            pos = kwargs["pos"]

        if self.tuning_type_agent is None:
            return np.zeros_like(self.firingrate)

        agent_location = self.tuning_type_agent.pos

        pos = np.array(pos)
        pos = pos.reshape(-1, pos.shape[-1])  # (N_pos, 2)
        N_pos = pos.shape[0]
        N_cells = self.n
        N_objects = 1

        # 1. GET VECTORS FROM POSITIONS TO OBJECTS 
        (
            distances_to_other_agent, # (N_pos,N_objects)
            vectors_to_agents, # (N_pos,N_objects,2)
        ) = self.Agent.Environment.get_distances_between___accounting_for_environment(
            pos,
            agent_location,
            return_vectors=True,
            wall_geometry=self.wall_geometry,
        )  
        flattened_vectors_to_objects = -1 * vectors_to_agents.reshape(
            -1, 2
        )  # (N_pos x N_objects, 2) #vectors go from pos2 to pos1 so must multiply by -1 
        # flatten is just for the get angle API, reshaping it later
        bearings_to_objects = (
            utils.get_angle(flattened_vectors_to_objects, is_array=True).reshape(
                N_pos, N_objects
            )
        )  # (N_pos,N_objects) 

        # 2. ACCOUNT FOR HEAD DIRECTION IF EGOCENTRIC. THEN CALCULATE BEARINGS TO OBJECTS
        if self.reference_frame == "egocentric":
            if evaluate_at == "agent":
                head_direction = self.Agent.head_direction
            elif "head_direction" in kwargs.keys():
                head_direction = kwargs["head_direction"]
            elif "vel" in kwargs.keys():
                # just to make backwards compatible
                warnings.warn("'vel' kwarg deprecated in favour of 'head_direction'")
                head_direction = kwargs["vel"]
            else:
                head_direction = np.array([1, 0])
                warnings.warn(
                    "OVCs in egocentric plane require a head direction vector but none was passed. Using [1,0]"
                )
            head_bearing = utils.get_angle(head_direction)
            bearings_to_objects -= head_bearing  # account for head direction

        # 3. COLLECT TUNING DETAILS OF EACH CELL AND PUT IN THE RIGHT SHAPE 
        tuning_distances = np.tile(
            np.expand_dims(np.expand_dims(self.tuning_distances, axis=0), axis=0),
            reps=(N_pos, N_objects, 1),
        )  # (N_pos,N_objects,N_cell)
        sigma_distances = np.tile(
            np.expand_dims(np.expand_dims(self.sigma_distances, axis=0), axis=0),
            reps=(N_pos, N_objects, 1),
        )  # (N_pos,N_objects,N_cell)
        tuning_angles = np.tile(
            np.expand_dims(np.expand_dims(self.tuning_angles, axis=0), axis=0),
            reps=(N_pos, N_objects, 1),
        )  # (N_pos,N_objects,N_cell)
        sigma_angles = np.tile(
            np.expand_dims(np.expand_dims(self.sigma_angles, axis=0), axis=0),
            reps=(N_pos, N_objects, 1),
        )  # (N_pos,N_objects,N_cell)
        object_types = np.tile(
            np.expand_dims(self.Agent.Environment.objects["object_types"], axis=-1), reps=(1, N_cells)
        ) # (N_objects,N_cell)

        distances_to_other_agent = np.tile(
            np.expand_dims(distances_to_other_agent, axis=-1), reps=(1, 1, N_cells)
        )  # (N_pos,N_objects,N_cells)
        bearings_to_objects = np.tile(
            np.expand_dims(bearings_to_objects, axis=-1), reps=(1, 1, N_cells)
        )  # (N_pos,N_objects,N_cells)

        firingrate = utils.gaussian(
            distances_to_other_agent, tuning_distances, sigma_distances, norm=1
        ) * utils.von_mises(
            bearings_to_objects, tuning_angles, sigma_angles, norm=1
        )  # (N_pos,N_objects,N_cell)

        firingrate = np.sum(
            firingrate, axis=1
        ).T  # (N_cell,N_pos), sum over objects which this cell is selective to #TODO: a single cell can fire with 2 types of objects 
        firingrate = (
            firingrate * (self.max_fr - self.min_fr) + self.min_fr
        )  # scales from being between [0,1] to [min_fr, max_fr]
        return firingrate


class FieldOfViewAVCs(AgentVectorCells):
    """FieldOfViewAVCs are collection of object vector cells organised so as to represent
    the local field of view i.e. what agents the agent can "see" in the local vicinity. They work as follow:

    General FieldOfView cell description (also applies to FieldOfViewOVCs and BVCs):
        Please see FieldOfViewBVCs doc string
    
    Users should specify the agent type they are selective for with the "Other_Agent" argument. 
    """

    default_params = {
        "distance_range": [0.02, 0.4],  # min and max distances the agent can "see"
        "angle_range": [0,75],  # angluar FoV in degrees (will be symmetric on both sides, so give range in 0 (forwards) to 180 (backwards)
        "spatial_resolution": 0.02,  # resolution of each BVC tiling FoV
        "beta": 5, # smaller means larger rate of increase of cell size with radius in hartley type manifolds
        "cell_arrangement": "diverging_manifold",  # whether all cells have "uniform" receptive field sizes or they grow ("hartley") with radius.
    }

    def __init__(self,Agent,Other_Agent,params={}):

        self.params = copy.deepcopy(__class__.default_params)
        self.params.update(params)


        self.params["reference_frame"] = "egocentric"

        assert self.params["cell_arrangement"] is not None, "cell_arrangement must be set for FOV Neurons"

        super().__init__(Agent,Other_Agent,self.params)


    

      
class HeadDirectionCells(Neurons):
    """The HeadDirectionCells class defines a population of head direction cells. This class is a subclass of Neurons() 
    and inherits it properties/plotting functions.

    Must be initialised with an Agent and a 'params' dictionary.

    HeadDirectionCells defines a set of 'n' head direction cells. Each cell has a preffered direction/angle 
    (default evenly spaced across unit circle). In 1D there are always only n=2 cells preffering left and right directions. 
    The firing rates are scaled such that when agent travels exactly along the preferred direction the firing rate of that 
    cell is the max_fr. The firing field of a cell is a von mises centred around its preferred direction of default 
    width 30 degrees (can be changed with parameter params["angular_spread_degrees"])

    To print/set preffered direction: self.preferred_angles

    List of functions:
        • get_state()

    default_params = {
            "min_fr": 0,
            "max_fr": 1,
            "n":10,
            "angle_spread_degrees":30,
            "name": "HeadDirectionCells",
        }
    """

    default_params = {
        "min_fr": 0,
        "max_fr": 1,
        "n": 10,
        "angular_spread_degrees": 45,  # width of HDC preference function (degrees)
        "name": "HeadDirectionCells",
    }

    def __init__(self, Agent, params={}):
        """
        Initialise HeadDirectionCells(), takes as input a parameter dictionary. Any values not provided by the 
        params dictionary are taken from a default dictionary below.
        Args:
            params (dict, optional). Defaults to {}."""

        self.Agent = Agent

        self.params = copy.deepcopy(__class__.default_params)
        self.params.update(params)

        if self.Agent.Environment.dimensionality == "2D":
            self.n = self.params["n"]
            self.preferred_angles = np.linspace(0, 2 * np.pi, self.n + 1)[:-1]
            # self.preferred_directions = np.array([np.cos(angles),np.sin(angles)]).T #n HDCs even spaced on unit circle
            self.angular_tunings = np.array(
                [self.params["angular_spread_degrees"] * np.pi / 180] * self.n
            )
        if self.Agent.Environment.dimensionality == "1D":
            if "n" in params.keys() and params["n"] != 2:
                warnings.warn(f"Ignoring 'n' parameter value ({params['n']}) that was passed for {self.params['name']}. Only 2 head direction cells are needed for a 1D environment.")
            self.n = 2  # one left, one right
        self.params["n"] = self.n
        super().__init__(Agent, self.params)
        if ratinabox.verbose is True:
            print(
                f"HeadDirectionCells successfully initialised. Your environment is {self.Agent.Environment.dimensionality}, you have {self.n} head direction cells"
            )

    def get_state(self, evaluate_at="agent", use_velocity=False, **kwargs):
        """In 2D n head direction cells encode the head direction of the animal. By default velocity 
        (which determines head direction) is taken from the agent but this can also be passed as a kwarg 'head_direction'
        
        If use_velocity is True, will use the normalised velocity of the agent instead of the head direction. In this instance uset he kwarg "velocity" to manually passin a velocity vector."""
        
        #Head direction uses actual head direction of agent
        if use_velocity is False: 
            if evaluate_at == "agent":
                direction = self.Agent.head_direction
            elif "head_direction" in kwargs.keys(): #overrides "agent" hd if provided
                direction = kwargs["head_direction"]
            elif "vel" in kwargs.keys():
                direction = np.array(kwargs["vel"])
                warnings.warn("'vel' kwarg deprecated in favour of 'head_direction'")
            else:
                print("HeadDirection cells need a head direction but you didn't pass one. Taking ",end="")
                if self.Agent.Environment.dimensionality == "2D":
                    direction = np.array([1, 0])
                    print("[1,0] as default",end="")
                if self.Agent.Environment.dimensionality == "1D":
                    direction = np.array([1])
                    print("[1] as default",end="")
                print("Recommended to pass one in the 'head_direction' argument of get_state()")
        # Head direction uses normalised velocity of agent
        elif use_velocity is True:
            if evaluate_at == "agent":
                vel = self.Agent.velocity
            elif "velocity" in kwargs.keys():
                vel = kwargs["velocity"]
            else:
                print("HeadDirection cells need a velocity but you didn't pass one. Taking ",end="")
                if self.Agent.Environment.dimensionality == "2D":
                    vel = np.array([1, 0])
                    print("[1,0] as default",end="")
                if self.Agent.Environment.dimensionality == "1D":
                    vel = np.array([1])
                    print("[1] as default",end="")
                print("Recommended to pass one in the 'velocity' argument of get_state()")
            direction = vel / np.linalg.norm(vel)
        
        if self.Agent.Environment.dimensionality == "1D":
            hdleft_fr = max(0, np.sign(direction[0]))
            hdright_fr = max(0, -np.sign(direction[0]))
            firingrate = np.array([hdleft_fr, hdright_fr])
        if self.Agent.Environment.dimensionality == "2D":
            current_angle = utils.get_angle(direction)
            firingrate = utils.von_mises(
                current_angle, self.preferred_angles, self.angular_tunings, norm=1
            )

        firingrate = (
            firingrate * (self.max_fr - self.min_fr) + self.min_fr
        )  # scales from being between [0,1] to [min_fr, max_fr]

        #Since these cells are not position selective, just tile the array to be the same size as the position array
        if evaluate_at == "all":
            pos_shape = self.Agent.Environment.flattened_discrete_coords.shape[0]
        elif "pos" in kwargs.keys():
            pos_shape = kwargs["pos"].shape[0]
        else:
            pos_shape = 1
        firingrate = np.tile(firingrate, (pos_shape, 1)).T

        return firingrate

                         
            
        
    def plot_HDC_receptive_field(
        self, chosen_neurons="all", fig=None, ax=None, autosave=None
    ):
        """Plots the receptive fields, in polar coordinates, of hte head direction cells. The receptive field 
        is a von mises function centred around the preferred direction of the cell. Note this only differs from the global `Neurons.plot_angular_rate_map()` function in that it analytically plots a von mises, rather than numerically averaging over positions for various head directions.

        Args:
            chosen_neurons (str, optional): The neurons to plot. Defaults to "all".
            fig, ax (_type_, optional): matplotlib fig, ax objects ot plot onto (optional).
            autosave (bool, optional): if True, will try to save the figure into `ratinabox.figure_directory`. 
                                       Defaults to None in which case looks for global constant ratinabox.autosave_plots

        Returns:
            fig, ax
        """
        chosen_neurons = self.return_list_of_neurons(chosen_neurons=chosen_neurons)
        if fig is None and ax is None:
            fig, ax = plt.subplots(
                1,
                len(chosen_neurons),
                figsize=(2 * len(chosen_neurons), 2),
                subplot_kw={"projection": "polar"},
            )

        for i, n in enumerate(chosen_neurons):
            theta = np.linspace(0, 2 * np.pi, 100)
            pref_theta = self.preferred_angles[n]
            sigma_theta = self.angular_tunings[n]
            fr = utils.von_mises(theta, pref_theta, sigma_theta, norm=1)
            fr = fr * (self.max_fr - self.min_fr) + self.min_fr
            ax[i].plot(theta, fr, linewidth=2, color=self.color, zorder=11)
            ax[i].set_yticks([])
            ax[i].set_xticks([])
            ax[i].set_xticks([0, np.pi / 2, np.pi, 3 * np.pi / 2])
            ax[i].fill_between(theta, fr, 0, color=self.color, alpha=0.2)
            ax[i].set_ylim([0, self.max_fr])
            ax[i].tick_params(pad=-18)
            ax[i].set_xticklabels(["E", "N", "W", "S"])

        ratinabox.utils.save_figure(fig, self.name + "_ratemaps", save=autosave)

        return fig, ax


class VelocityCells(HeadDirectionCells):
    """The VelocityCells class defines a population of Velocity cells. This basically takes the output from a population of HeadDirectionCells and scales it proportional to the speed (dependence on speed and direction --> velocity).

    Must be initialised with an Agent and a 'params' dictionary. Initalise tehse cells as if they are HeadDirectionCells

    VelocityCells defines a set of 'dim x 2' velocity cells. Encoding the East, West (and North and South) velocities in 1D (2D). The firing rates are scaled according to the multiple current_speed / expected_speed where expected_speed = Agent.speed_mean + self.Agent.speed_std is just some measure of speed approximately equal to a likely ``rough`` maximum for the Agent.


    List of functions:
        • get_state()

    default_params = {
            "min_fr": 0,
            "max_fr": 1,
            "name": "VelocityCells",
        }
    """

    default_params = {
        "min_fr": 0,
        "max_fr": 1,
        "name": "VelocityCells",
    }

    def __init__(self, Agent, params={}):
        """Initialise VelocityCells(), takes as input a parameter dictionary. Any values not provided by the params dictionary are taken from a default dictionary below.
        Args:
            params (dict, optional). Defaults to {}."""
        self.Agent = Agent

        self.params = copy.deepcopy(__class__.default_params)
        self.params.update(params)

        self.one_sigma_speed = self.Agent.speed_mean + self.Agent.speed_std

        super().__init__(Agent, self.params)

        if ratinabox.verbose is True:
            print(
                f"VelocityCells successfully initialised. Your environment is {self.Agent.Environment.dimensionality} and you have {self.n} velocity cells"
            )
        return

    def get_state(self, evaluate_at="agent", **kwargs):
        """Takes firing rate of equivalent set of head direction cells and scales by how fast teh speed is realtive to one_sigma_speed (likely rough maximum speed)"""

        HDC_firingrates = super().get_state(evaluate_at, use_velocity=True, **kwargs)
        speed_scale = np.linalg.norm(self.Agent.velocity) / self.one_sigma_speed
        firingrate = HDC_firingrates * speed_scale
        return firingrate


class SpeedCell(Neurons):
    """The SpeedCell class defines a single speed cell. This class is a subclass of Neurons() and inherits it properties/plotting functions.

    Must be initialised with an Agent and a 'params' dictionary.

    The firing rate is scaled according to the expected velocity of the agent (max firing rate acheive when velocity = mean + std)

    List of functions:
        • get_state()

    default_params = {
            "min_fr": 0,
            "max_fr": 1,
            "name": "SpeedCell",
        }
    """

    default_params = {
        "min_fr": 0,
        "max_fr": 1,
        "name": "SpeedCell",
    }

    def __init__(self, Agent, params={}):
        """Initialise SpeedCell(), takes as input a parameter dictionary, 'params'. Any values not provided by the params dictionary are taken from a default dictionary below.
        Args:
            params (dict, optional). Defaults to {}."""

        self.Agent = Agent

        self.params = copy.deepcopy(__class__.default_params)
        self.params.update(params)

        super().__init__(Agent, self.params)

        if "n" in params.keys() and params["n"] != 1:
            warnings.warn(f"Ignoring 'n' parameter value ({params['n']}) that was passed for {self.name}. Only 1 speed cell is needed.")
        self.n = 1

        self.one_sigma_speed = self.Agent.speed_mean + self.Agent.speed_std

        if ratinabox.verbose is True:
            print(
                f"SpeedCell successfully initialised. The speed of the agent is encoded linearly by the firing rate of this cell. Speed = 0 --> min firing rate of of {self.min_fr}. Speed = mean + 1std (here {self.one_sigma_speed} --> max firing rate of {self.max_fr}."
            )

    def get_state(self, evaluate_at="agent", **kwargs):
        """Returns the firing rate of the speed cell. By default velocity (which determines speed) is taken from the agent but this can also be passed as a kwarg 'vel'

        Args:
            evaluate_at (str, optional): _description_. Defaults to 'agent'.

        Returns:
            firingrate: np.array([firingrate])
        """
        if evaluate_at == "agent":
            vel = self.Agent.history["vel"][-1]
        else:
            vel = np.array(kwargs["vel"])

        speed = np.linalg.norm(vel)
        firingrate = np.array([speed / self.one_sigma_speed])
        firingrate = (
            firingrate * (self.max_fr - self.min_fr) + self.min_fr
        )  # scales from being between [0,1] to [min_fr, max_fr]
        return firingrate


class FeedForwardLayer(Neurons):
    """The FeedForwardLayer class defines a layer of Neurons() whos firing rates are an activated linear combination of downstream input layers. This class is a subclass of Neurons() and inherits it properties/plotting functions.

    *** Understanding this layer is crucial if you want to build multilayer networks of Neurons with RatInABox ***

    Must be initialised with an Agent and a 'params' dictionary.
    Input params dictionary should contain a list of input_layers which feed into this layer. This list looks like [Input1, Input2,...] where each is a Neurons() class (typically this list will be length 1 but you can have arbitrariy many layers feed into this one if you want). You can also add inputs one-by-one using self.add_input()

    Each layer which feeds into this one is assigned a set of weights
        firingrate = activation_function(sum_over_layers(sum_over_inputs_in_this_layer(w_i I_i)) + bias)
    (you my be interested in accessing these weights in order to write a function which "learns" them, for example). A dictionary stores all the inputs, the key for each input layer is its name (e.g Input1.name = "Input1"), so to get the weights call
        FeedForwardLayer.inputs["Input1"]['w'] --> returns the weight matrix from Input1 to FFL
        FeedForwardLayer.inputs["Input2"]['w'] --> returns the weight matrix from Input1 to FFL
        ...
    One set of biases are stored in self.biases (defaulting to an array of zeros), one for each neuron.

    
    The activation function defaults to linear but can be set with the "activation_function" parameter. Users have two options: 
        • PREMADE (default): if a dictionary is passed this must contain parameters for the RatInABox premade activation functions stored in utils.activate(), one key in the dictionary is always "activation" from specifying the function-type whilst the other keys should give parameters of the activation function. For example:
            • {"activation":"linear", } #no additional params, DEFAULT
            • {"activation":"sigmoid", "max_fr":1, "min_fr":0, "mid_x":1, "width":2}
            • {"activation":"relu", "gain":1, "threshold":0}
            • {"activation":"tanh", "gain":1, "threshold":0}
            • {"activation":"retanh", "gain":1, "threshold":0}
            • {"activation":"softmax", "gain":1, "threshold":0}
        • BESPOKE: Users can pass their own handmade activation function, it must be vectorised and of the following format: 
            activation_func(x, deriv=False):
                if deriv == False: 
                    return φ(x)
                elif deriv == True:
                    return φ'(x)
    
    Check that the input layers are all named differently.
    List of functions:
        • get_state()
        • add_input()

    default_params = {
            "n": 10,
            "input_layers": [],  # a list of input layers, or add one by one using self.adD_inout
            "activation_function": {"activation": "linear",}, 
            "name": "FeedForwardLayer",
        }
    """

    default_params = {
        "n": 10,
        "input_layers": [],  # a list of input layers, or add one by one using self.add_input
        "activation_function": {"activation": "linear"}, #dict or function, explained in doc string
        "name": "FeedForwardLayer",
        "biases": None,  # an array of biases, one for each neuron
    }

    def __init__(self, Agent, params={}):
        self.Agent = Agent

        self.params = copy.deepcopy(__class__.default_params)
        self.params.update(params)

        #deprecation warning for activation_params --> activation_function
        if "activation_params" in self.params.keys():
            warnings.warn("The parameter 'activation_params' is deprecated. Use 'activation_function' instead.")
            self.params["activation_function"] = self.params["activation_params"]
    
        super().__init__(Agent, self.params)

        assert isinstance(
            self.input_layers, list
        ), "param['input_layers'] must be a list."
        if len(self.input_layers) == 0:
            warnings.warn(
                "No input layers have been provided. Either hand them in in the params dictionary params['input_layers']=[list,of,inputs] or use self.add_input_layer() to add them manually."
            )

        # if activation_function is a dict
        if isinstance(self.activation_function, dict):
            other_args = copy.deepcopy(self.activation_function)
            activation = other_args['activation']
            #This is a wrapper on utils.activate to set activation and other_args arguments and then return a function which can be called like self.activation_function(x, deriv) 
            def lambda_activation_function(activation, other_args):
                #Here x and deriv don't matter as they are 
                return lambda x, deriv: utils.activate(x, activation, deriv, other_args) 
            #Now make the callable function
            self.activation_function = lambda x, deriv : utils.activate(x, activation, deriv, other_args)
        else:
            # self.activation_function is already a function, passed by the user, of form             activation_func(x, deriv=False):
            pass

        self.inputs = {}
        for input_layer in self.input_layers:
            self.add_input(input_layer)

        if self.biases is None:
            self.biases = np.zeros(self.n)

        self.firingrate_prime = np.zeros_like(
            self.firingrate
        )  # this will hold the firingrate except passed through the derivative of the activation func

        if ratinabox.verbose is True:
            print(
                f"FeedForwardLayer initialised with {len(self.inputs.keys())} layers. To add another layer use FeedForwardLayer.add_input_layer().\nTo set the weights manually edit them by changing self.inputs['layer_name']['w']"
            )

    def add_input(self, input_layer, w=None, w_init_scale=1, recurrent=False, **kwargs):
        """Adds an input layer to the class. Each input layer is stored in a dictionary of self.inputs. Each has an associated matrix of weights which are initialised randomly.

        Note the inputs are stored in a dictionary. The keys are taken to be the name of each layer passed (input_layer.name). Make sure you set this correctly (and uniquely).

        Args:
            • input_layer (_type_): the layer intself. Must be a Neurons() class object (e.g. can be PlaceCells(), etc...).
            • w: the weight matrix. If None these will be drawn randomly, see next argument.
            • w_init_scale: initial weights drawn from zero-centred gaussian with std w_init_scale / sqrt(N_in)
            • recurrent: if True the input layer introduces recurrency. This can be taken into account when computing groundtruth rate maps to avoid infinite recursion. If a circuit includes a recurrent loop, mark the minimum necessary number of input connections as recurrent to prevent infinite looping.
            • **kwargs any extra kwargs will get saved into the inputs dictionary in case you need these

        """
        n = input_layer.n
        name = input_layer.name
        if w is None:
            w = np.random.normal(
                loc=0, scale=w_init_scale / np.sqrt(n), size=(self.n, n)
            )
        I = np.zeros(n)
        if name in self.inputs.keys():
            if ratinabox.verbose is True:
                print(
                    f"There already exists a layer called {name}. This may be because you have two input players with the same attribute `InputLayer.name`. Overwriting it now."
                )
        self.inputs[name] = {}
        self.inputs[name]["layer"] = input_layer
        self.inputs[name]["w"] = w
        self.inputs[name]["w_init"] = w.copy()
        self.inputs[name]["I"] = I #stores the last input to this layer, only updated when "evaluate_at"=="last" i.e. not during plotting 
        self.inputs[name]["n"] = input_layer.n  # a copy for convenience
        self.inputs[name]["recurrent"] = recurrent
        for key, value in kwargs.items():
            self.inputs[name][key] = value
        if ratinabox.verbose is True:
            print(
                f'An input layer called {name} was added. The weights can be accessed with "self.inputs[{name}]["w"]"'
            )

    def get_state(self, evaluate_at="last", max_recurrence=None, **kwargs):
        """Returns the firing rate of the feedforward layer cells. By default this layer uses the last saved firingrate from its input layers. Alternatively evaluate_at and kwargs can be set to be anything else which will just be passed to the input layer for evaluation.
        Once the firing rate of the inout layers is established these are multiplied by the weight matrices and then activated to obtain the firing rate of this FeedForwardLayer.

        Args:
            evaluate_at (str, optional). Defaults to 'last'.
            max_recurrence: The maximum number of time get_state() recursively calls recurrent inputs (prevents infinite recursion error).  
            **kwargs: any extra kwargs will get passed to the input layer get_state() call for evaluation.
        Returns:
            firingrate: array of firing rates
        """
        if evaluate_at == "last":
            V = np.zeros(self.n)
        elif evaluate_at == "all":
            V = np.zeros(
                (self.n, self.Agent.Environment.flattened_discrete_coords.shape[0])
            )
        else:
            V = np.zeros((self.n, kwargs["pos"].shape[0]))

        for inputlayer in self.inputs.values():
            pass_max_recurrence = max_recurrence
            if max_recurrence is not None and inputlayer['recurrent']:
                if max_recurrence <= 0:
                    continue
                pass_max_recurrence = max_recurrence - 1
            w = inputlayer["w"]
            if evaluate_at == "last":
                I = inputlayer["layer"].firingrate
                inputlayer["I"] = I
            else:  # kick can down the road let input layer decide how to evaluate the firingrate. this is core to feedforward layer as this recursive call will backprop through the upstraem layers until it reaches a "core" (e.g. place cells) layer which will then evaluate the firingrate.
                I = inputlayer["layer"].get_state(evaluate_at, max_recurrence=pass_max_recurrence, **kwargs)
            V += np.matmul(w, I)

        biases = self.biases
        if biases.shape != V.shape:
            biases = biases.reshape((-1, 1))
        V += biases

        # firingrate = utils.activate(V, other_args=self.activation_params)
        firingrate = self.activation_function(V, deriv=False)
        # saves current copy of activation derivative at firing rate (useful for learning rules)
        if (
            evaluate_at == "last"
        ):  # save copy of the firing rate through the dervative of the activation function
            # self.firingrate_prime = utils.activate(
            #     V, other_args=self.activation_params, deriv=True
            # )
            self.firingrate_prime = self.activation_function(V, deriv=True)

        return firingrate


    def plot_rate_map(self, method="groundtruth", max_recurrence=None, **kwargs):
        """
        If groundtruth rate maps are plotted, then a maximum recursion depth is passed.
        
        max_recurrence: The maximum number of time get_state() recursively calls recurrent inputs (prevents infinite recursion error).  
        """

        if method.startswith("groundtruth"):
            return super().plot_rate_map(method=method, max_recurrence=max_recurrence, **kwargs)
        else:
            return super().plot_rate_map(method=method, **kwargs)




class RandomSpatialNeurons(Neurons):
    """This RandomSpatialNeurons class defines a population of Neurons with smooth random spatial tunings. 
    
    The model is non-parameteric: for each neuron a smooth random function is sampled from a prior (a Gaussian process) over smooth random functions with the desired lengthscale. For a deeper understanding we recommend reading David Mackay's textbook chapter 45. Note that to be well defined over the whole domain we must sample locations _at least_ as densely than the lengthscale, so this simulation slows down for small lengthscales < 0.05. The covariance function is a squared exponential kernel and the output is passed through a sigmoid to scale it between max_fr and min_fr.

    We envisage this Neuron being used to support modelling efforts where the spatial tuning of neurons is not known or where you require spatially tuned feautres but don't want to assume place cells, grid cells etc.

    List of functions:
        • kernel() 
    """
    default_params = {'lengthscale':0.1, #lengthscale of the random function 
                      'max_fr':1, #maximum firing rate 
                      'min_fr':0, #minimum firing rate
                      'n':10, #number of neurons
                      'wall_geometry':'geodesic', #how to account for walls when calculating distance between points (only relevant in 2D)
                      'name':'RandomSpatialNeurons', #name of the class
                      }

    def __init__(self, Agent, params={}):
        """Initialise the RandomSpatialNeurons class. Takes an Agent object and a dictionary of parameters which defaults to the default_parametets dictionary."""
        
        self.params = copy.deepcopy(__class__.default_params)
        self.params.update(params)
        super().__init__(Agent, params)

        if self.Agent.Environment.dimensionality == "2D":
            if self.wall_geometry == "geodesic":
                if len(self.Agent.Environment.walls) > 5:
                    print("Geodesic wall geometry only possible in environments with one or no additional walls. Using 'line_of_sight' instead. If this is slow, consider trying 'euclidean'")
                    self.wall_geometry = 'line_of_sight'

        # We densely sample locations across the environment and then distance covariance matrix using a squared exponential kernel. Using this covariance we sample targets   (according to an exponential because it is way too expensive to use the default dx=0.01 we have to initially create a lower resolution array of points. We will sample from the prior over these points and then, for any other points, "infer" the firing rate from these samples. For all other points we'll take the mean of the posterior based on these samples.

        assert self.lengthscale >= 0.02, "lengthscale must be greater than 0.02 m"
        self.X = self.Agent.Environment.discretise_environment(dx=min(0.05,self.lengthscale)) 
        self.X = self.X.reshape(-1, self.X.shape[-1])
        self.Q = self.kernel(self.X, self.X)
        # If doing full Bayes: Diagonalise and add a small amount of noise to the diagonal to ensure invertibility (if doing full Bayes) then precalculate some inverses 
        # self.Q = 0.5 * (self.Q + self.Q.T)
        # self.Q += 1e-6*np.eye(n_samples)
        #self.Qinv_on_target = self.Qinv @ self.targets
        #self.Qinv = np.linalg.inv(self.Q)

        #Sample targets (eqn 45.33 in Mackay textbook)
        warnings.filterwarnings("ignore", category=RuntimeWarning)
        self.targets = np.random.multivariate_normal(mean=np.zeros(self.Q.shape[0]), cov=self.Q, size=self.n).T # targets
        warnings.filterwarnings("default", category=RuntimeWarning)
        self.targets = ratinabox.utils.activate(self.targets, activation="sigmoid",
                                                other_args = {"max_fr": self.max_fr, "min_fr": self.min_fr, "mid_x": 0, "width_x": 2}) # activation function
        return 

    def get_state(self, evaluate_at="agent", **kwargs):
        """At inference time any position in the Environment can be queried and its firing rate will be returned. This is done by taking the mean of the targets weights by how close those targets are to the position (as measured by the covariance) - we note that this isn't the "full" Bayesian way to estimate the posterior of unseen points but since we have densely samples target locations it should be good enough. The full Bayesian way (Mackay Eqn. 45.42) is provided but commented out for now due to instabilities when there are additional walls.
        
        By default position is taken from the Agent and used to calculate firinf rates. This can also by passed directly (evaluate_at=None, pos=pass_array_of_positions) or ou can use all the positions in the environment (evaluate_at="all").

        Returns:
            firingrates: an array of firing rates"""
        if evaluate_at == "all":
            pos = self.Agent.Environment.flattened_discrete_coords
        elif evaluate_at == "agent":
            pos = self.Agent.pos
        else:
            pos = kwargs["pos"]
        pos = pos.reshape(-1, pos.shape[-1])
        k = self.kernel(pos, self.X)

        #this is the "poorman's" way of doing this. It just uses the kernel values to weights the target values and sets the firing rate to their mean. Since our targets have been estimated quite densely this is a good approximation the full Bayesian way given below but, for numerical reasons, is unstable in environments with lots of walls.
        #LOCAL AVERAGE OF TARGETS 
        k = k / np.sum(k, axis=1, keepdims=True)
        mean = k @ self.targets

        #FULL BAYES (UNSTABLE WITH WALLS) 
        # mean = k @ self.Qinv_on_target
        # return k 
        firingrate = mean.T 
        return firingrate
    

    def kernel(self, x1, x2):
        """Returns the covariance matrix of shape (len(x1),len(x2)) between all locations in lists x1 and x2. For now this is just the squared exponential kernel where the "distance" between two points is the "environmental distance" (this may account for any walls etc.). In future we may consider adding more types of kernels. 
        Args: 
            x1: (N1, D) array of N1 points in D dimensions
            x2: (N2, D) array of N2 points in D dimensions
        Returns:
            (N1, N2) kernel between all points in x1 and all points in x2 
        """
        d_mat = self.Agent.Environment.get_distances_between___accounting_for_environment(x1,x2,wall_geometry=self.wall_geometry)
        kernel_matrix = np.exp(-(d_mat**2)/(2*self.lengthscale**2))
        return kernel_matrix<|MERGE_RESOLUTION|>--- conflicted
+++ resolved
@@ -687,14 +687,8 @@
             self.Agent.dt * self.firingrate
         )
         self.history["t"].append(self.Agent.t)
-<<<<<<< HEAD
-        self.history["firingrate"].append(list(self.firingrate))
-        self.history["spikes"].append(list(cell_spikes))
-        
-=======
         self.history["firingrate"].append(self.firingrate.tolist())
         self.history["spikes"].append(cell_spikes.tolist())
->>>>>>> 1ec591af
 
     def reset_history(self):
         for key in self.history.keys():
