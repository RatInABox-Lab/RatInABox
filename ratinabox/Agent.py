import ratinabox

import copy
import pprint
import numpy as np
import os
import matplotlib
from matplotlib import pyplot as plt
import warnings
from typing import Union
import pandas as pd

from ratinabox import utils

"""AGENT"""


class Agent:
    """This class defines an Agent which moves around the Environment.
    Specifically this class handles the movement policy and communicates with the Environment class to ensure the Agent's movement obeys boundaries and walls etc.

    Must be initialised with the Environment in which it lives and a params dictionary containing key parameters required for the motion model.
    The most important function "update(dt)" updates the position/velocity of the agent along in time by dt.

    A default parameters dictionary (with descriptions) can be fount in __init__()

    List of functions:
        • update() ... which is broken down into subfunctions:
            • _stochastic_velocity_update()
            • _drift_velocity_update()
            • _wall_velocity_update()
            • _check_and_handle_wall_collisions()
            • _measure_velocity_of_step_taken()
            • _update_head_direction()
            • _update_distance_travelled()
            • _update_position_to_forced_next_position()
            • _update_position_along_imported_trajectory()
        • import_trajectory()
        • plot_trajectory()
        • animate_trajectory()
        • plot_position_heatmap()
        • plot_histogram_of_speeds()
        • plot_histogram_of_rotational_velocities()
        • save_to_history()
        • reset_history()
        • initialise_position_and_velocity()
        • get_history_slice()
        • get_all_default_params()
        • get_history_arrays()

    The default params for this agent are:
        default_params = {
            "dt": 0.05,
            "speed_coherence_time": 0.7,
            "speed_mean": 0.08,
            "speed_std": 0.08,
            "rotational_velocity_coherence_time": 0.08,
            "rotational_velocity_std": 120 * (np.pi / 180),
            "head_direction_smoothing_timescale" : 0.0,
            "thigmotaxis": 0.5,
            "wall_repel_distance": 0.1,
            "wall_repel_strength": 1.0,
            "save_history":True,


        }
    """

    default_params = {
        "name": None,
        "dt": 0.05,
        # Speed params (leave empty if you are importing trajectory data)
        # These defaults are fit to match data from Sargolini et al. (2016)
        # also given are the parameter names as refered to in the methods section of the paper
        "speed_coherence_time": 0.7,  # time over which speed decoheres, τ_v1 & τ_v2
        "speed_mean": 0.08,  # mean of speed in 1D environment, μ_v1 (and in 2D environment if speed_std is set to 0). Otherwise, std of speed ~rayleigh in 2D environment, σ_v2. Can be computed based on a target speed mean using utils.get_rayleigh_sigma().
        "speed_std": 0.08,  # std of speed in 1D environment, σ_v1 (ignored in 2D where speed ~rayleigh, unless set to 0. If set to 0, speed_mean is used.)
        "rotational_velocity_coherence_time": 0.08,  # time over which speed decoheres, τ_w
        "rotational_velocity_std": (120 * (np.pi / 180)),  # std of rotational speed, σ_w wall following parameter
        "head_direction_smoothing_timescale" : 0.15, # timescale over which head direction is smoothed (head dir = normalised smoothed velocity).
        "thigmotaxis": 0.5,  # tendency for agents to linger near walls [0 = not at all, 1 = max]
        "wall_repel_distance": 0.1, # distance from wall at which wall repulsion starts
        "wall_repel_strength": 1.0, # wall repulsion strength when agent is within wall_repel_distance (0 = no repulsion)
        "save_history": True,  # whether to save position and velocity history as you go
    }

    def __init__(self, Environment, params={}):
        """Initialise Agent, takes as input a parameter dictionary.
        Any values not provided by the params dictionary are taken from a default dictionary below.

        Args:
            params (dict, optional). Defaults to {}.
        """
       
        self.params = copy.deepcopy(__class__.default_params)
        self.params.update(params)

        utils.update_class_params(self, self.params, get_all_defaults=True)
        utils.check_params(self, params.keys())

        self.Environment = Environment

        # decide the name of the agent 
        self.agent_idx = len(self.Environment.Agents)
        if self.name is None:
            self.name = f"agent_{self.agent_idx}"

        self.Environment.add_agent(agent=self) #will raise an warning(/error) if the agent name is not unique


        # initialise history dataframes
        self.history = {}
        self.history["t"] = []
        self.history["pos"] = []
        self.history["distance_travelled"] = []
        self.history["vel"] = []
        self.history["rot_vel"] = []
        self.history["head_direction"] = []

        self._last_history_array_cache_time = None
        self._history_arrays = {} # this is used to cache the history data as an arrays for faster plotting/animating

        self.Neurons = []  # each new Neurons class belonging to this Agent will append itself to this list

        # time and runID
        self.prev_t = 0 
        self.t = 0
        self.average_measured_speed = max(self.speed_mean, self.speed_std)
        self.use_imported_trajectory = False
        self.distance_travelled = 0.0

        # motion model stufff
        self.distance_to_closest_wall = np.inf #this attribute is updated by the update() function and can be used by the user if you need to know how close the agent is to the walls

        # initialise starting positions and velocity
        self.initialise_position_and_velocity()
        # this is the velocity of the step that was actually taken, i.e. after wall collisions etc. It is used by the Neurons class to calculate the firing rate. The difference between self.velocity and self.measured_velocity is that self.velocity determines the dynamics of the Agent on the next update whereas self.measured_velocity is just a record of what happened on the last update. To manually change the velocity you should change self.velocity, not self.measured_velocity.
        self.prev_pos = self.pos.copy()
        self.measured_velocity = self.velocity.copy()
        self.measured_rotational_velocity = 0
        self.prev_measured_velocity = self.measured_velocity.copy()
        self.head_direction = self.velocity / np.linalg.norm(self.velocity)

        # warn if 1D and non-zero speed mean with solid boundary conditions
        if self.Environment.dimensionality == "1D" and self.Environment.boundary_conditions == "solid" and self.speed_mean != 0:
            warnings.warn(
                "Warning: You have solid 1D boundary conditions and non-zero speed mean."
            )

        if ratinabox.verbose is True:
            print(
                f"""An Agent has been successfully initialised with the following parameters {self.params}.
                Use Ag.update() to move the Agent.
                Positions and velocities are saved into the Agent.history dictionary.
                Import external trajectory data using Ag.import_trajectory(). Plot trajectory using Ag.plot_trajectory().
                Other plotting functions are available."""
            )

        return

    def update(self, dt=None, drift_velocity=None, drift_to_random_strength_ratio=1, **kwargs):
        """
        This implements the motion model for the Agent. It's a complex multistage function which updates the position, velocity and (maybe) rotational velocity of the Agent, handles walls and then saves the new position and velocity to the history dataframe.
    
        There are three ways the Agents motion can be updated: 
            MOST COMMONLY (AND RECOMMENDED) 
            1) Random + controlled: default. The Agents velocity is updated by a stochastic Ornstein-Uhlenbeck process as well as towards an (optional) control signal passed by the user (drift_velocity) and a wall repulsion component. The Agents position is then updated by integrating the velocity.
            OR OPTIONALLY 
            2) Imported: triggered if Agent.import_trajectory() was been called. The Agent will interpolate along the trajectory.
            3) Forced: Triggered if a forced_next_position kwarg is provided. The Agent will move to this position. 
        Note the latter two a provided as options for users who may want to use them but we do not recommend them - by their nature imported or forced trajectories may illegally pass through walls or leave the Environment altogether which may cause issues with cell firing rates etc.

        Random + controlled (Further details):
        1) Update time by dt
        2) Update velocity for the next time step.
           In 2D this is done by varying the agents heading direction and speed according to random ornstein-uhlenbeck processes.
           In 1D, simply the speed is varied according to ornstein-uhlenbeck. This includes, if turned on, being repelled by the walls.
        2.1) If drift_velocity is provided, deterministically drift the velocity towards this velocity (allows for smooth variation between random and controlled velocity)
        3) Propose a new position (x_new =? x_old + velocity.dt)
        3.1) Check if this step collides with any walls (and act accordingly)
        3.2) Check you distance and direction from walls and be repelled by them if necessary
        4) Check position is still within maze and handle boundary conditions appropriately
        5) Store new position and time in history data frame

        
        Args: 
            • dt: the time step, seconds (float, default = None --> self.dt)
            • drift_velocity: the velocity vector the Agents velocity will drift towards (default = None --> no drift, only random motion)
            • drift_to_random_strength_ratio: ratio of random to drift velocity (default = 1 --> drift is as strong as random)
            • **kwargs: this is passed to many of the submethods and can be used for more dynamic control of the parameters. See the docstrings of the submethods for more details.  
        """

        # Update the time - eventually this "clock" will live in the Environment class 
        dt = (dt or self.dt)
        self.dt = dt # by setting dt this means you can use dt anywhere else and know it was dt used in the latest update 
        self.prev_t = self.t
        self.t += dt
        self.pos = np.array(self.pos,dtype=float) 
        self.velocity = np.array(self.velocity,dtype=float)
        self.prev_pos = self.pos.copy()
        self.prev_velocity = self.velocity.copy()
        self.prev_measured_velocity = self.measured_velocity.copy()
        forced_next_position = kwargs.get("forced_next_position", None) #if provided this will override the random motion model and the imported trajectory model

        # Update the position according to the random motion model and drift velocity
        if self.use_imported_trajectory == False and forced_next_position is None:
            # Random update to the velocity (Ornstein-Uhlenbeck)
            self._stochastic_velocity_update(**kwargs)
            # Drift update to the velocity (towards drift_velocity)
            self._drift_velocity_update(
                drift_velocity=drift_velocity, 
                drift_to_random_strength_ratio=drift_to_random_strength_ratio,
                **kwargs)            
            # Drift velocity to avoid walls 
            self._wall_velocity_update(**kwargs)
            # Propose a new position by integrating the velocity
            self.pos += self.velocity * dt       
            # Check for wall collisions and handle them
            self._check_and_handle_wall_collisions()
            # Handle times when the Agent is now outside the Environment. 
            # This is mostly a safety net. Crossing the boundary should be handled by the wall collision function above.
            if (self.Environment.check_if_position_is_in_environment(self.pos) is False):
                self.pos = self.Environment.apply_boundary_conditions(self.pos)
            # Calculate the velocity of the step that, after all that, was taken.
            self._measure_velocity_of_step_taken()

       
    
        # Update position along the imported trajectory if one has been provided
        elif self.use_imported_trajectory == True:
            self._update_position_along_imported_trajectory(**kwargs)
            self._measure_velocity_of_step_taken(overwrite_velocity=True)

        # Update position to a forced new position provided in a kwarg 
        # We expose this option as, in rare case, it may be useful for users to simply specify the next position of the agent with a kwarg. However we don't recommend it. If used, this will override the imported trajectory or random motion model
        elif forced_next_position is not None:
            # assert this is an np.array of shape[Env.D]
            self._update_position_to_forced_next_position(forced_next_position)
            self._measure_velocity_of_step_taken(overwrite_velocity=True)
        
        self._update_head_direction(**kwargs)
        self._update_distance_travelled(**kwargs)
        self.save_to_history(**kwargs)

    def _update_position_to_forced_next_position(self, forced_next_position):
        """Update sthe position to the forced_next_position provided in the kwargs. This will override the random motion model and the imported trajectory model. This doesn't really need its own function but in theory users may like to replace it with something more complex.
        
        Args: 
            • forced_next_position: the position the Agent will move to (np.array of shape [Env.D])
            • **kwargs: For flexibility in csae this functon is overwritten."""
        assert isinstance(forced_next_position, np.ndarray), "forced_next_position must be an np.array"
        assert forced_next_position.shape == (self.Environment.D,), "forced_next_position must be an np.array of shape Env.D"
        self.pos = forced_next_position
        return 

    def _update_position_along_imported_trajectory(self):
        """Updates the posiiton of the Agent along the imported trajectory. By default this interpolates along the imported trajectory to exactly the right point unless specified otherwise by the user at the of import."""
        if self.interpolate is True:  # interpolate along the trajectory by an amount dt
            interp_time = self.t % max(self.t_interp)
            self.pos = self.pos_interp(interp_time)

        else:  # just jump one count along the trajectory, we do NOT recommend using this option as it will break at the end of the trajectory and dt may not match the trajectory dt
            self.t = self.times[self.imported_trajectory_id] #overwrites the time
            self.dt = self.t - self.prev_t # Must reset these to ensure dt is correct
            self.pos = self.positions[self.imported_trajectory_id]
            self.imported_trajectory_id = (self.imported_trajectory_id + 1) % len(self.times)
        return 
            
    def _stochastic_velocity_update(self, **kwargs):
        """This function updates the velocity of the Agent according to a stochastic Ornstein-Uhlenbeck process. In 2D the rotational velocity and speed are independedntly updated with different timescales. In 1D only the speed is updated.

        Args:
            • rotational_velocity_std: the standard deviation of the rotational velocity (float, default = self.rotational_velocity_std)
            • rotational_velocity_coherence_time: the time over which the rotational velocity decoheres (float, default = self.rotational_velocity_coherence_time)
            • rotational_velocity_drift: the drift of the rotational velocity (float, default = 0)
            • speed_coherence_time: the time over which the speed decoheres (float, default = self.speed_coherence_time)
            • speed_mean: the mean / drift of the speed (float, default = self.speed_mean) for 1D motion
            • speed_std: the deviation of the speed (float, default = self.speed_std) (normal std in 1D or Rayleigh sigma in 2D)
        """
        # in case the user wants to override the default parameters
        rotational_velocity_std = kwargs.get("rotational_velocity_std", self.rotational_velocity_std)
        rotational_velocity_coherence_time = kwargs.get("rotational_velocity_coherence_time", self.rotational_velocity_coherence_time)
        rotational_velocity_drift = kwargs.get("rotational_velocity_drift", 0)
        speed_coherence_time = kwargs.get("speed_coherence_time", self.speed_coherence_time)    
        speed_mean = kwargs.get("speed_mean", self.speed_mean)
        speed_std = kwargs.get("speed_std", self.speed_std)

        if self.Environment.dimensionality == "2D":
            #Update ratational velocity 
            self.rotational_velocity += utils.ornstein_uhlenbeck(
                dt=self.dt,
                x=self.rotational_velocity,
                drift=rotational_velocity_drift,
                noise_scale=rotational_velocity_std,
                coherence_time=rotational_velocity_coherence_time,)
            dtheta = self.rotational_velocity * self.dt
            self.velocity = utils.rotate(self.velocity, dtheta)
            
            # Update linear speed 
            speed = np.linalg.norm(self.velocity)
            if speed == 0:  # add tiny velocity in [1,0] direction to avoid nans
                self.velocity, speed = 1e-8 * np.array([1, 0]), 1e-8
            normal_variable = utils.rayleigh_to_normal(speed, sigma=speed_mean)
            normal_variable += utils.ornstein_uhlenbeck(
                dt=self.dt,
                x=normal_variable,
                drift=0,
                noise_scale=1,
                coherence_time=speed_coherence_time,)
            speed_new = utils.normal_to_rayleigh(normal_variable, sigma=speed_mean)
            if self.speed_std == 0:
                speed_new = speed_mean
            self.velocity = (speed_new / speed) * self.velocity
        
        elif self.Environment.dimensionality == "1D":
            self.velocity += utils.ornstein_uhlenbeck(
                dt=self.dt,
                x=self.velocity,
                drift=speed_mean,
                noise_scale=speed_std,
                coherence_time=speed_coherence_time,)

            return 
    
    def _drift_velocity_update(self, drift_velocity, drift_to_random_strength_ratio, **kwargs): 
        """This function updates the velocity of the Agent to drift it towards a target velocity. We use the inbuilt ornstein_uhlenbeck function to do this but since there is no noise (noise scale = 0) its not a random update its just vel = (1 - 1/tau)*vel + (1/tau)*drift_vel. The higher the drift_to_random_strength_ratio the lower the timescale of this update there to more strongly that the velocity will be updated to the drift velocity (in favour of, say, the random motion update).

        Args:
            • drift_velocity: the velocity vector the Agents velocity will drift towards (default = None --> no drift, only random motion)
            • drift_to_random_strength_ratio: ratio of random to drift velocity (default = 1 --> drift is as strong as random)
        """
        if drift_velocity is None: return 

        assert isinstance(drift_velocity, np.ndarray), "drift_velocity must be an np.array"
        assert drift_velocity.shape == (self.Environment.D,), "drift_velocity must be an np.array of shape Env.D"
        self.velocity += utils.ornstein_uhlenbeck(
            dt=self.dt,
            x=self.velocity,
            drift=drift_velocity,
            noise_scale=0, #<--- this being 0 is the key to making this a deterministic drift, i.e. theres no noise
            coherence_time=self.speed_coherence_time / drift_to_random_strength_ratio)  # <--- this controls how "powerful" this signal is)
        return 
    
    def _wall_velocity_update(self, **kwargs):
        """This function updates self.velocity and self.pos in order to drift the agent away from nearby walls. It does this by a combination of a repulsive spring drift (accelerating velocity away from the wall) and a repulsive conveyor belt shift (shifting the agent away from the wall). The relative strength of these two is controlled by the thigmotaxis parameter. See paper for full details.

        Args: 
            • wall_repel_strength: the strength of the wall repulsion (float, default = self.wall_repel_strength)
            • wall_repel_distance: the distance at which the wall repulsion starts to act (float, default = self.wall_repel_distance)
            • thigmotaxis: the strength of the wall repulsion (float, default = self.thigmotaxis)
        """

        # in case the user wants to override the default parameters
        wall_repel_strength = kwargs.get("wall_repel_strength", self.wall_repel_strength)
        wall_repel_distance = kwargs.get("wall_repel_distance", self.wall_repel_distance)
        thigmotaxis = kwargs.get("thigmotaxis", self.thigmotaxis)

        if self.Environment.dimensionality == "2D":
            #Skip this if wall repulsion is turned off or there are no walls
            if (wall_repel_strength == 0.0) or (len(self.Environment.walls) == 0):
                return 
        
            vectors_from_walls = self.Environment.vectors_from_walls(self.pos)  # shape=(N_walls,2)
            if len(self.Environment.walls) > 0:
                distance_to_walls = np.linalg.norm(vectors_from_walls, axis=-1)
                self.distance_to_closest_wall = np.min(distance_to_walls) #in case user needs this
                normalised_vectors_from_walls = (vectors_from_walls / np.expand_dims(distance_to_walls, axis=-1))
                x, d, v = (
                    distance_to_walls,
                    wall_repel_distance,
                    wall_repel_strength * self.speed_mean,
                )

                """Wall repulsion and wall following works as follows:
                When an agent is near the wall, the acceleration and velocity of a hypothetical spring mass tied to a line self.wall_repel_distance away from the wall is calculated.
                The spring constant is calibrated so that if if starts with the Agent.speed_mean it will ~~just~~ not hit the wall.
                Now, either the acceleration can be used to update the velocity and guide the agent away from the wall OR the counteracting velocity can be used to update the agents position and shift it away from the wall. Both result in repulsive motion away from the wall.
                The difference is that the latter (and not the former) does not update the agents velocity vector to reflect this, in which case it continues to walk (unsuccessfully) in the same direction barging into the wall and 'following' it.
                The thigmotaxis parameter allows us to divvy up which of these two dominate.
                If thigmotaxis is low the acceleration-gives-velocity-update is most dominant and the agent will not linger near the wall.
                If thigmotaxis is high the velocity-gives-position-update is most dominant and the agent will linger near the wall."""

                """Spring acceletation model:
                In this case this is done by applying an acceleration whenever the agent is near to a wall.
                This acceleration matches that of a spring with spring constant 3x that of a spring which would, if the agent arrived head on at v = self.speed_mean, turn around exactly at the wall.
                This is solved by letting d2x/dt2 = -k.x where k = v**2/d**2 (v=seld.speed_mean, d = self.wall_repel_distance)

                See paper for full details"""

                spring_constant = v**2 / d**2
                wall_accelerations = np.piecewise(
                    x=x,
                    condlist=[(x <= d),(x > d),],
                    funclist=[lambda x: spring_constant * (d - x),lambda x: 0,],)
                wall_acceleration_vecs = (
                    np.expand_dims(wall_accelerations, axis=-1)
                    * normalised_vectors_from_walls)
                wall_acceleration = wall_acceleration_vecs.sum(axis=0)
                dv = wall_acceleration * self.dt
                self.velocity += 3 * ((1 - thigmotaxis) ** 2) * dv

                """Conveyor belt drift model.
                Instead of a spring model this is like a converyor belt model.
                When the agent is < wall_repel_distance from the wall the agents position is updated as though it were on a conveyor belt which moves at the speed of spring mass attached to the wall with starting velocity 5*self.speed_mean.
                This has a similar effect effect  as the spring model above in that the agent moves away from the wall BUT, crucially the update is made directly to the agents position, not it's speed, so the next time step will not reflect this update.
                As a result the agent which is walking into the wall will continue to barge hopelessly into the wall causing it to "hug" close to the wall."""
                wall_speeds = np.piecewise(
                    x=x,
                    condlist=[(x <= d),(x > d),],
                    funclist=[lambda x: v * (1 - np.sqrt(1 - (d - x) ** 2 / d**2)),lambda x: 0,],)
                wall_speed_vecs = (
                    np.expand_dims(wall_speeds, axis=-1)
                    * normalised_vectors_from_walls)
                wall_speed = wall_speed_vecs.sum(axis=0)
                dx = wall_speed * self.dt
                self.pos += 6 * (thigmotaxis**2) * dx
        
        elif self.Environment.dimensionality == "1D":
            # TODO do wall repulsion in 1D
            pass

        return
    
    def _check_and_handle_wall_collisions(self):
        """This function checks to see if the vector from self.prev_pos to self.pos collides with any walls. If it does, then you've nothing to worry about. If it does, then you need to bounce off the wall and update the velocity and position accordingly. This is done in the handle_wall_collisions() function.
        TODO strictly wall collisions are only considered in 2D but this function should be extended to 1D too, for completeness."""
        while True: # keep checking until no wall collisions
            proposed_step = np.array([self.prev_pos, self.pos])
            wall_check = self.Environment.check_wall_collisions(proposed_step) #returns (None, None) for 1D Envs 
            walls = wall_check[0]  # shape=(N_walls,2,2)
            wall_collisions = wall_check[1]  # shape=(N_walls,)

            # If no wall collsions it is safe to move to the next position so do nothing
            if (wall_collisions is None) or (True not in wall_collisions): return
    
            # Bounce off walls you collide with
            elif True in wall_collisions:
                colliding_wall = walls[np.argwhere(wall_collisions == True)[0][0]]
                self.velocity = utils.wall_bounce(self.velocity, colliding_wall)
                self.velocity = (0.5 * self.speed_mean / (np.linalg.norm(self.velocity))) * self.velocity
                # TODO strictly in the event of a collision the position should be updated away from the wall starting from the collision point (and only for the remaining fraction of dt), not the prev position. Small detail but worth fixing.
                self.pos = self.prev_pos + self.velocity * self.dt
         
    
    def _measure_velocity_of_step_taken(self, overwrite_velocity=False):
        """This function takes self.prev_pos and self.pos and uses them to update self.measured_velocity. Then it takes self.prev_measured_velocity and self.measured_velocity and calculates self.measured_rotational_velocity. These "measured" velocities are typically the same as self.velocity and self.rotational_velocity but not always. The reason for this is that when the Agent is near a wall it is possible for the dynamical updates to adjust its position without adjusting its velocity (e.g. conveyor belt drift), in which case the absolute velocities of the agent (which are the one we want to save into the history dataframe) may be subtely different from the velocity used in the motion updates thinks it has (self.velocity) and which it will use for dynamical updates on subsequent steps.
        
        Args:
            • overwrite_velocity: if True, self.velocity and self.rotational_velocity will be updated to match self.measured_velocity and self.measured_rotational_velocity. This is useful when forced or imported trajectories are being used to keep self.velocity and self.rotational_velocity in sync with the actual motion of the Agent.
        """
        #if np.nan is in self.pos or self.prev_pos then set the velocities to be saved as nans
        if np.isnan(self.pos).any() or np.isnan(self.prev_pos).any():
            self.measured_velocity = np.full((self.Environment.D,), np.nan)
            self.measured_rotational_velocity = np.nan
            return

        d_pos = self.Environment.get_vectors_between___accounting_for_environment(
            pos1=self.pos, pos2=self.prev_pos ) #TODO this recalculation of velocity might be slowing things down more than it's worth
        self.measured_velocity = (d_pos.reshape(-1) / self.dt)  # accounts for periodic
        # if zero, add a tiny bit of noise to avoid nans 
        if np.linalg.norm(self.measured_velocity) == 0: 
            self.measured_velocity = 1e-8 * np.random.randn(self.Environment.D)        
        if overwrite_velocity is True:
            self.velocity = self.measured_velocity.copy()

        #Calculate effective rotational velocity 
        if self.Environment.dimensionality == "2D":
            angle_now = utils.get_angle(self.measured_velocity)
            angle_before = utils.get_angle(self.prev_measured_velocity)
            self.measured_rotational_velocity = ratinabox.utils.pi_domain(angle_now - angle_before) / self.dt
            if overwrite_velocity is True:
                self.rotational_velocity = self.measured_rotational_velocity.copy()    
        return 
    
    def _update_head_direction(self, **kwargs):
        """
        This function updates the head direction of the agent. The head direction is updated by a low pass filter of the the measured velocity vector but you could overwrite this function if you wished. 

        Args: 
            • head_direction_smoothing_timescale: the time over which the head direction decoheres (float, default = self.head_direction_smoothing_timescale)
            • **kwargs: in case you overwrite this function with something else. 
        """
        dt = self.dt 
        tau = kwargs.get("head_direction_smoothing_timescale", self.head_direction_smoothing_timescale)

        if self.Environment.dimensionality == "1D": #its just the sign of the velocity
            self.head_direction = np.sign(self.measured_velocity)

        elif self.Environment.dimensionality == "2D":
            tau = self.head_direction_smoothing_timescale
            immediate_head_direction = self.measured_velocity / np.linalg.norm(self.measured_velocity)
            if self.head_direction is None:
                self.head_direction = self.measured_velocity
            if tau <= dt: 
                self.head_direction = immediate_head_direction
                return 
            if dt > tau:
                warnings.warn("dt > head_direction_smoothing_timescale. This will break the head direction smoothing.")
            self.head_direction = self.head_direction * ( 1 - dt / tau ) + dt / tau * immediate_head_direction
            # normalize the head direction
            self.head_direction = self.head_direction / np.linalg.norm(self.head_direction)

    def _update_distance_travelled(self, **kwargs):
        #if np.nan is in self.pos or self.prev_pos then add 0 to the distance travelled
        if np.isnan(self.pos).any() or np.isnan(self.prev_pos).any():
            self.distance_travelled += 0
        else: 
            self.distance_travelled += self.Environment.get_distances_between___accounting_for_environment(self.pos, self.prev_pos)[0][0]

    def save_to_history(self, **kwargs):
        """Saves the current state of the Agent to the history dictionary. This is called automatically by the update() function. 

        Args: 
            • **kwargs: in case you overwrite this function with something else."""
        self.history["t"].append(self.t)
<<<<<<< HEAD
        self.history["pos"].append(self.pos.copy())
        self.history["vel"].append(self.save_velocity.copy())
        self.history["head_direction"].append(self.head_direction.copy())
=======
        self.history["pos"].append(self.pos.tolist())
        self.history["distance_travelled"].append(self.distance_travelled)
        self.history["vel"].append(self.measured_velocity.tolist())
        self.history["head_direction"].append(self.head_direction.tolist())
>>>>>>> 1ec591af
        if self.Environment.dimensionality == "2D":
            self.history["rot_vel"].append(self.measured_rotational_velocity)     
        return
    
    def export_history(self, 
                    filename:Union[str,None] = None,
                    keys_to_export: Union[str, list[str], None] = None,
                    save_to_file: bool = True,
                    **kwargs
                    )-> pd.DataFrame:
        """Exports the agent history to a csv file at the given filename.Only the parameters saved to history are exported, not the agent parameters.
        Args:
            filename (str, optional): The name of the file to save the history to. Defaults to "agent_history.csv".
            params_to_export (list, optional): A list of parameters to export from the agent. If None, exports all parameters.
        """
        
        if save_to_file and filename is None:
            if self.name is None:
                filename = "agent_history.csv"
            else:
                filename = f"agent_{self.name}_history.csv"
                
        # process the history dict for correct format 
        dict_to_export = {} 
        
        dict_to_export["agent_name"] = [self.name] * len(self.history["t"])
        
        if keys_to_export is None:
            keys_to_export = list(self.history.keys())
        elif isinstance(keys_to_export, str):
            keys_to_export = [keys_to_export]
        
        if "t" in keys_to_export:
            dict_to_export["t"] = self.history["t"]
            
        if "pos" in keys_to_export:
            pos = np.array(self.history["pos"]).astype(np.float32)
            if self.Environment.dimensionality == "2D":
                dict_to_export["pos_x"] = pos[:, 0]
                dict_to_export["pos_y"] = pos[:, 1]
            elif self.Environment.dimensionality == "1D":
                dict_to_export["pos_x"] = pos[:, 0]
                dict_to_export["pos_y"] = np.zeros_like(pos[:, 0])
                
        if "vel" in keys_to_export:
            vel = np.array(self.history["vel"]).astype(np.float32)
            if self.Environment.dimensionality == "2D":
                dict_to_export["vel_x"] = vel[:, 0]
                dict_to_export["vel_y"] = vel[:, 1]
            elif self.Environment.dimensionality == "1D":
                dict_to_export["vel_x"] = vel[:, 0]
                dict_to_export["vel_y"] = np.zeros_like(vel[:, 0])
                
        if "rot_vel" in keys_to_export:
            if self.Environment.dimensionality == "2D":
                rot_vel_ = np.array(self.history["rot_vel"]).astype(np.float32)
                dict_to_export["rot_vel"] = rot_vel_
                
        if "head_direction" in keys_to_export:
            head_direction = np.array(self.history["head_direction"]).astype(np.float32)
            if self.Environment.dimensionality == "2D":
                dict_to_export["head_dir_x"] = head_direction[:, 0]
                dict_to_export["head_dir_y"] = head_direction[:, 1]
            elif self.Environment.dimensionality == "1D":
                dict_to_export["head_dir_x"] = head_direction[:, 0]
                dict_to_export["head_dir_y"] = np.zeros_like(head_direction[:, 0])
        
        
        return utils.export_history(
                history_dict=dict_to_export,
                filename=filename,
                save_to_file=save_to_file,
                **kwargs
            )
        
    def import_history(self, 
                       filename: str):
        """Imports agent history from a CSV or Parquet file that was previously exported using export_history.
        
        Args:
            filename (str): path to the file to import (either .csv or .parquet format)
        Returns:
            None
            
        Raises:
            FileNotFoundError: if the specified file doesn't exist
            ValueError: if the file format is not supported or data is invalid
        """
        
        # Import the dataframe using utils function
        df = utils.import_history(filename)
        
        
        # Convert DataFrame back to agent history format
        n_timesteps = len(df)
        
        if n_timesteps == 0:
            print("Warning: No data found in imported file")
            return
        
        # Time data
        if 't' in df.columns:
            self.history["t"].extend(df['t'].tolist())
        
        # Position data - reconstruct from pos_x, pos_y columns as numpy arrays
        if 'pos_x' in df.columns:
            if self.Environment.dimensionality == "2D" and 'pos_y' in df.columns:
                pos_data = [np.array([x, y]) for x, y in zip(df['pos_x'], df['pos_y'])]
            elif self.Environment.dimensionality == "1D":
                pos_data = [np.array([x]) for x in df['pos_x']]
            else:
                raise ValueError("Position data format doesn't match environment dimensionality")
            self.history["pos"].extend(pos_data)
        
        # Velocity data - reconstruct from vel_x, vel_y columns as numpy arrays
        if 'vel_x' in df.columns:
            if self.Environment.dimensionality == "2D" and 'vel_y' in df.columns:
                vel_data = [np.array([x, y]) for x, y in zip(df['vel_x'], df['vel_y'])]
            elif self.Environment.dimensionality == "1D":
                vel_data = [np.array([x]) for x in df['vel_x']]
            else:
                raise ValueError("Velocity data format doesn't match environment dimensionality")
            self.history["vel"].extend(vel_data)
        
        # Rotational velocity data (2D only)
        if 'rot_vel' in df.columns and self.Environment.dimensionality == "2D":
            self.history["rot_vel"].extend(df['rot_vel'].tolist())
        
        # Head direction data - reconstruct from head_dir_x, head_dir_y columns as numpy arrays
        if 'head_dir_x' in df.columns:
            if self.Environment.dimensionality == "2D" and 'head_dir_y' in df.columns:
                head_dir_data = [np.array([x, y]) for x, y in zip(df['head_dir_x'], df['head_dir_y'])]
            elif self.Environment.dimensionality == "1D":
                head_dir_data = [np.array([x]) for x in df['head_dir_x']]
            else:
                raise ValueError("Head direction data format doesn't match environment dimensionality")
            self.history["head_direction"].extend(head_dir_data)
        
        # Update agent time to match the last imported time
        if len(self.history["t"]) > 0:
            self.t = self.history["t"][-1]
        
        print(f"Successfully imported {n_timesteps} timesteps of agent history from {filename}")
        
        # Verify agent name matches if available
        if 'agent_name' in df.columns:
            imported_agent_name = df['agent_name'].iloc[0]
            if imported_agent_name != self.name:
                print(f"Warning: Imported agent name '{imported_agent_name}' doesn't match current agent name '{self.name}'")

        
        

    def initialise_position_and_velocity(self):
        """Resamples the position (self.pos) and velocity (self.velocity) of the Agent. Note this leaves self.prev_pos and self.measured_velocity etc. unchanged."""
        self.pos = self.Environment.sample_positions(n=1, method="random")[0]
        if self.Environment.dimensionality == "2D":
            direction = np.random.uniform(0, 2 * np.pi)
            self.velocity = self.speed_mean * np.array(
                [np.cos(direction), np.sin(direction)]
            )
            self.rotational_velocity = 0
            
        if self.Environment.dimensionality == "1D":
            self.velocity = np.array([self.speed_mean]) + 1e-8 #to avoid nans 
        return 
    
    def reset_history(self):
        """Clears the history dataframe, primarily intended for saving memory when running long simulations."""
        for key in self.history.keys():
            self.history[key] = []
        return

    def import_trajectory(
        self, times=None, positions=None, dataset=None, interpolate=True
    ):
        """Import trajectory data into the agent by passing a list or array of timestamps and a list or array of positions.
        These will used for moting rather than the random motion model. The data is interpolated using cubic splines.
        This means imported data can be low resolution and smoothly upsampled (aka "augmented" with artificial data). Interpolation can be turned off, in which case each time Ag.update() is called the Agent just moves one count along the imported trajectory (no matter how coarse this is), this may be a lot quicker in cases when your imported behaviour data is high resolution.

        Note after importing trajectory data you still need to run a simulation using the Agent.update(dt=dt) function.
        Each update moves the agent by a time dt along its imported trajectory.
        If the simulation is run for longer than the time availble in the imported trajectory, it loops back to the start.
        Imported times are shifted so that time[0] = 0.

        Args:
            times (array-like): list or array of time stamps
            positions (_type_): list or array of positions
            dataset: if `sargolini' will load `sargolini' trajectory data from './data/sargolini.npz' (Sargolini et al. 2006).
               Else you can pass a path to a .npz file which must contain time and trajectory data under keys 't' and 'pos'
            interpolate (bool, True): Whether to smoothly interpolate this trajectory or not.
        """
        from scipy.interpolate import interp1d

        self.interpolate = interpolate
        assert (
            self.Environment.boundary_conditions == "solid"
        ), "Only solid boundary conditions are supported"

        if dataset is not None:
            import ratinabox
            import os

            if dataset == "sargolini":
                print(
                    """Attempting to import Sargolini locomotion dataset.
                    Please cite Sargolini et al. (2006) DOI:10.1126/science.1125572 if you use this in your work.
                    The full dataset (along with many more) can be found here https://www.ntnu.edu/kavli/research/grid-cell-data
                    The exact datafile being used is 8F6BE356-3277-475C-87B1-C7A977632DA7_1/11084-03020501_t2c1.mat"""
                )
            dataset = os.path.join(
                os.path.join(
                    os.path.abspath(os.path.join(ratinabox.__file__, os.pardir)),
                    "data",
                ),
                dataset + ".npz",
            )
            try:
                data = np.load(dataset)
            except FileNotFoundError:
                print(
                    f"IMPORT FAILED. No datafile found at {dataset}. Please try a different one. For now the default inbuilt random policy will be used."
                )
                return
            times = data["t"]
            positions = data["pos"]
            print(f"Successfully imported dataset from {dataset}")
        else:
            if (times is not None) and (positions is not None):
                times, positions = np.array(times), np.array(positions)
                print("Successfully imported dataset from arrays passed")
            else:
                print("No data passed, provided arguments 'times' and 'positions'")

        assert len(positions) == len(
            times
        ), "time and position arrays must have same length"
        times = times - min(times)
        print(f"Total of {times[-1]:.1f} s of data available")

        self.use_imported_trajectory = True

        ex = self.Environment.extent

        if self.Environment.dimensionality == "2D":
            positions = positions.reshape(-1, 2)
            if (
                (max(positions[:, 0]) > ex[1])
                or (min(positions[:, 0]) < ex[0])
                or (max(positions[:, 1]) > ex[3])
                or (min(positions[:, 1]) < ex[2])
            ):
                print(
                    f"""WARNING: the size of the trajectory is significantly larger than the environment you are using.
                    The Environment extent is [minx,maxx,miny,maxy]=[{ex[0]:.1f},{ex[1]:.1f},{ex[2]:.1f},{ex[3]:.1f}], whereas extreme coords are [{min(positions[:,0]):.1f},{max(positions[:,0]):.1f},{min(positions[:,1]):.1f},{max(positions[:,1]):.1f}].
                    Recommended to use larger environment."""
                )
            self.t_interp = times

            if interpolate is True:
                self.pos_interp = interp1d(
                    times, positions, axis=0, kind="cubic", fill_value="extrapolate"
                )
            else:
                self.positions = positions
                self.times = times 
                self.t = -self.dt # current time can't be equal to the next time (first time in self.times) 
                self.prev_t = - (times[1] - times[0])
                self.imported_trajectory_id = 0

        if self.Environment.dimensionality == "1D":
            positions = positions.reshape(-1, 1)
            if (max(positions) > ex[1]) or (min(positions) < ex[0]):
                print(
                    f"""WARNING: the size of the trajectory is significantly larger than the environment you are using.
                    The Environment extent is [minx,maxx]=[{ex[0]:.1f},{ex[1]:.1f}], whereas extreme coords are [{min(positions[:,0]):.1f},{max(positions[:,0]):.1f}].
                    Recommended to use larger environment."""
                )
            self.t_interp = times
            if interpolate is True:
                self.pos_interp = interp1d(
                    times, positions, axis=0, kind="cubic", fill_value="extrapolate"
                )
            else:
                self.positions = positions
                self.times = times
                self.imported_trajectory_id = 0
        self.pos = self.pos_interp(0)
        self.prev_pos = self.pos.copy()
        return

    def plot_trajectory(
        self,
        t_start=0,
        t_end=None,
        framerate=10,
        fig=None,
        ax=None,
        plot_all_agents=False,
        color=None,
        colorbar=False,
        autosave=None,
        **kwargs,
    ):
        """Plots the trajectory between t_start (seconds) and t_end (defaulting to the last time available)
        Args:
            • t_start: start time in seconds
            • t_end: end time in seconds (default = self.history["t"][-1])
            • framerate: how many scatter points / per second of motion to display
            • fig, ax: the fig, ax to plot on top of, optional, if not provided used self.Environment.plot_Environment().
              This can be used to plot trajectory on top of receptive fields etc.
            • plot_all_agents: if True, this will plot the trajectory of all agents in the list self.Environment.Agents
            • color: plot point color, if color == 'changing' will smoothly change trajectory color from start to finish
            • colorbar: if True, will add a colorbar to the plot (only valid if color == 'changing')
            • autosave: if True, will try to save the figure to the figure directory `ratinabox.figure_directory`. Defaults to None in which case looks for global constant ratinabox.autosave_plots
            • **kwargs: For finer control of plotting (see top of function), these are then passed on to passed to self.Environment.plot_environment()

        Returns:
            fig, ax
        """
        # Sets a load of default params if you they havent been defined in kwargs
        zorder = kwargs.get("zorder", 1.1)
        alpha = kwargs.get("alpha", 0.7) #transparency of trajectory
        point_size = kwargs.get("point_size", 15) #size of trajectory points
        decay_point_size = kwargs.get("decay_point_size", False) #if True will decay trajectory point size over time (recent times = largest)
        decay_point_timescale = kwargs.get("decay_point_timescale", 10) #if decay_point_size is True, this is the timescale over which sizes decay
        show_agent = kwargs.get("show_agent", True) #if True, will plot a red dot at the current position of the agent
        plot_head_direction = kwargs.get("plot_head_direction", True) #if True, will plot a triangle showing the head direction of the agent
        agent_color = kwargs.get("agent_color", "r") #color of the agent if show_agent is True
        trajectory_cmap = kwargs.get("trajectory_cmap", matplotlib.colormaps["viridis_r"]) #colormap to use when color == 'changing' 
        xlim = kwargs.get("xlim", None)  #In 1D, forces the xlim to be a certain time (minutes) (useful if animating this function)
        #Below are the kargs if you want to just manually pass in the data (which is not recommended) which will be plotted rather than using the history data between t_start and t_end. Note this is NOT recommended but is possible. You must provide all or none of the below. TODO For now this only works when plotting a single agent.
        time = kwargs.get("time", None)  
        trajectory = kwargs.get("trajectory", None)  
        head_direction = kwargs.get("head_direction", None) 

    

        # loop over all agents in the Environment if plot_all_agents is True
        if plot_all_agents == False:
            agent_list = [self]
            if color is None:
                color = "#7b699a"
        else:
            agent_list = self.Environment.Agents
        replot_env = True
        for i, self_ in enumerate(agent_list):
            #get times and trjectory from history data (normal) 
            # t_start and t_end are provided by the user but t_start_ and t_end_ are the actual times used for plotting (in case t_end is None or similar)
            t_end_ = t_end or self_.history["t"][-1]
            slice = self_.get_history_slice(t_start=t_start, t_end=t_end_, framerate=framerate)
            history_data = self_.get_history_arrays() # gets history dataframe as dictionary of arrays (only recomputing arrays from lists if necessary) 
            time = history_data["t"][slice]
            trajectory = history_data["pos"][slice]
            head_direction = history_data["head_direction"][slice]
            t_start_, t_end_ = time[0], time[-1]



            if color is None:
                color_list = [f"C{self_.agent_idx}"] * len(time)
            elif (color == "changing") or isinstance(color, matplotlib.colors.Colormap):
                color_list = [trajectory_cmap(t / len(time)) for t in range(len(time))]
                # decay_point_size = (
                    # False  # if changing colour, may as well show WHOLE trajectory
                # )
            else:
                color_list = [color] * len(time)

            if self_.Environment.dimensionality == "2D":
                if replot_env == True:
                    fig, ax = self_.Environment.plot_environment(
                        fig=fig, ax=ax, autosave=False, **kwargs
                    )
                replot_env = False
                s = point_size * np.ones_like(time)
                if decay_point_size == True:
                    s = point_size * np.exp((time - time[-1]) / decay_point_timescale)
                    s[(time[-1] - time) > (1.5 * decay_point_timescale)] *= 0

                #plot trajectory 
                trajectory_ = ax.scatter(
                    trajectory[:-1, 0],
                    trajectory[:-1, 1],
                    s=s[:-1],
                    alpha=alpha,
                    zorder=zorder,
                    c=color_list[:-1],
                    linewidth=0,
                )

                #plot agent
                if show_agent == True: 
                    agent_ = ax.scatter(
                        trajectory[-1, 0],
                        trajectory[-1, 1],
                        s=40,
                        zorder=zorder,
                        c=agent_color,
                        linewidth=0,
                        marker="o",
                    )

                    #plot head direction 
                    if plot_head_direction == True:
                        rotated_agent_marker = matplotlib.markers.MarkerStyle(marker=[(-1,0),(1,0),(0,4)]) # a triangle
                        rotated_agent_marker._transform = rotated_agent_marker.get_transform().rotate_deg(-ratinabox.utils.get_bearing(head_direction[-1])*180/np.pi)
                        hd_ = ax.scatter(
                            trajectory[-1, 0],
                            trajectory[-1, 1],
                            s=200,
                            alpha=1,
                            zorder=zorder,
                            c=agent_color,
                            linewidth=0,
                            marker=rotated_agent_marker,
                        )

                if colorbar == True and color == "changing": 
                    #add colorbar to the ax
                    from mpl_toolkits.axes_grid1 import make_axes_locatable
                    divider = make_axes_locatable(ax)
                    cax = divider.append_axes("right", size="5%", pad=0.05)
                    sm = plt.cm.ScalarMappable(cmap=trajectory_cmap, norm=plt.Normalize(vmin=0, vmax=len(time)))
                    cbar = plt.colorbar(sm, cax=cax)
                    cbar.set_label("Time / min",labelpad=-12) #<--padding depends of label rounding
                    cbar.set_ticks([0, len(time)])
                    cbar.set_ticklabels([round(t_start_ / 60, 2), round(t_end_ / 60, 2)])
                    cbar.outline.set_visible(False)
                    cbar.ax.tick_params(length=0)
                    

            if self_.Environment.dimensionality == "1D":
                if fig is None and ax is None:
                    w, h = ratinabox.MOUNTAIN_PLOT_WIDTH_MM / 25, 2
                    dw, dh = 1, 1
                    fig = plt.figure(figsize=(w + dw, h + dh))
                    ax = fig.add_axes(
                        [
                            dw / (2 * (w + dw)),
                            dh / (2 * (h + dh)),
                            w / (w + dw),
                            h / (h + dh),
                        ]
                    )
                    # fig = plt.figure
                    # fig, ax = plt.subplots(figsize=(3, 1.5))
                ax.scatter(
                    time / 60, trajectory, alpha=alpha, linewidth=0, c=color_list, s=5
                )
                ax.spines["left"].set_position(("data", t_start_ / 60))
                ax.set_xlabel("Time / min")
                ax.set_ylabel("Position / m")
                ax.set_xlim([t_start_ / 60, t_end_ / 60])
                if xlim is not None:
                    ax.set_xlim(right=xlim)

                ax.set_ylim(bottom=0, top=self_.Environment.extent[1])
                ax.spines["right"].set_visible(False)
                ax.spines["top"].set_visible(False)
                ax.set_xticks([t_start_ / 60, t_end_ / 60])
                ax.set_xticklabels([round(t_start_ / 60, 2), round(t_end_ / 60, 2)])
                ex = self_.Environment.extent
                ax.set_yticks([ex[1]])


        ratinabox.utils.save_figure(fig, "trajectory", save=autosave)

        return fig, ax

    def animate_trajectory(
        self, 
        t_start=None, 
        t_end=None, 
        fps=15, 
        speed_up=5, #by default the animation is 5x faster than real time 
        progress_bar=False,
        autosave=None, 
        **kwargs
    ):
        """Returns an animation (anim) of the trajectory, 25fps.
        Args:
            t_start: Agent time at which to start animation
            t_end (_type_, optional): _description_. Defaults to None.
            fps: frames per second of end video
            speed_up: #times real speed animation should come out at
            progress_bar (bool): if True, a progress bar will be shown as the animation is created. Defaults to False.
            autosave (bool): whether to automatical try and save this. Defaults to None in which case looks for global constant ratinabox.autosave_plots
            kwargs: passed to trajectory plotting function (chuck anything you wish in here). A particularly useful kwarg is 'additional_plot_func': any function which takes a fig, ax and t as input. The animation wll be passed through this each time after plotting the trajectory, use it to modify your animations however you like

        Returns:
            animation
        """
        plt.rcParams["animation.html"] = "jshtml"  # for animation rendering in juypter

        dt = 1 / fps
        if t_start == None:
            t_start = self.history["t"][0]
        if t_end == None:
            t_end = self.history["t"][-1]

        def animate_(i, fig, ax, t_start, t_max, speed_up, dt, kwargs):
            t_end = t_start + (i + 1) * speed_up * dt
            ax.clear()
            if self.Environment.dimensionality == "2D":
                fig, ax = self.Environment.plot_environment(
                    fig=fig, ax=ax, autosave=False, **kwargs
                )
            fig, ax = self.plot_trajectory(
                t_start=t_start,
                t_end=t_end,
                fig=fig,
                ax=ax,
                decay_point_size=True,
                xlim=t_max / 60,
                autosave=False,
                **kwargs,
            )
            if "additional_plot_func" in kwargs.keys():
                fig, ax = kwargs["additional_plot_func"](
                    fig=fig, ax=ax, t=t_end, **kwargs  # the current time
                )

            plt.close()
            return

        fig, ax = self.plot_trajectory(
            t_start=0, t_end=10 * self.dt, xlim=t_end / 60, autosave=False, **kwargs
        )

        frames = int((t_end - t_start) / (dt * speed_up))
        if progress_bar:
            from tqdm import tqdm
            frames = tqdm(range(frames), position=0, leave=True)

        from matplotlib import animation

        anim = matplotlib.animation.FuncAnimation(
            fig,
            animate_,
            interval=1000 * dt,
            frames=frames,
            blit=False,
            fargs=(fig, ax, t_start, t_end, speed_up, dt, kwargs),
        )

        ratinabox.utils.save_animation(anim, "trajectory", save=autosave)

        return anim

    def plot_position_heatmap(
        self,
        dx=None,
        fig=None,
        ax=None,
        autosave=None,
    ):
        """Plots a heatmap of postions the agent has been in.
        vmin is always set to zero, so the darkest colormap color (if seen) represents locations which have never been visited
        Args:
            dx (float, optional): The heatmap bin size. Defaults to 5cm in 2D or 1cm in 1D.
            fig, ax: if provided, will plot onto this
            autosave (bool, optional): If True, will try to save the figure into `ratinabox.figure_directory`. Defaults to None in which case looks for global constant ratinabox.autosave_plots

        """
        if self.Environment.dimensionality == "1D":
            if dx is None:
                dx = 0.01
            pos = np.array(self.history["pos"])
            ex = self.Environment.extent
            if fig is None and ax is None:
                fig, ax = self.Environment.plot_environment(autosave=False)
            heatmap, centres = utils.bin_data_for_histogramming(
                data=pos, extent=ex, dx=dx
            )
            # maybe do smoothing?
            ax.plot(centres, heatmap)
            ax.fill_between(centres, 0, heatmap, alpha=0.3)
            ax.set_ylim(top=np.max(heatmap) * 1.2)
            return fig, ax

        elif self.Environment.dimensionality == "2D":
            if dx is None:
                dx = 0.05
            pos = np.array(self.history["pos"])
            ex = self.Environment.extent
            heatmap = utils.bin_data_for_histogramming(data=pos, extent=ex, dx=dx)
            if fig == None and ax == None:
                fig, ax = self.Environment.plot_environment()
            else:
                _, _ = self.Environment.plot_environment(fig=fig, ax=ax)
            vmin = 0
            vmax = np.max(heatmap)
            ax.imshow(
                heatmap,
                extent=ex,
                interpolation="bicubic",
                vmin=vmin,
                vmax=vmax,
                zorder=0,
            )
        ratinabox.utils.save_figure(fig, "position_heatmap", save=autosave)

        return fig, ax

    def plot_histogram_of_speeds(
        self,
        fig=None,
        ax=None,
        color="C1",
        return_data=False,
        autosave=None,
    ):
        """Plots a histogram of the observed speeds of the agent.
        args:
            fig, ax: not required. the ax object to be drawn onto.
            color: optional. the color.
            return_data: if True, will return the histogram data (bins and patches)
            autosave: if True, will try to save the figure into `ratinabox.figure_directory`. Defaults to None in which case looks for global constant ratinabox.autosave_plots
        Returns:
            fig, ax: the figure
        """
        velocities = np.array(self.history["vel"])
        speeds = np.linalg.norm(velocities, axis=1)
        # exclude speeds above 3sigma
        mu, std = np.mean(speeds), np.std(speeds)
        speeds = speeds[speeds < mu + 3 * std]
        if (fig is None) and (ax is None):
            fig, ax = plt.subplots()
        n, bins, patches = ax.hist(
            speeds, bins=np.linspace(0, 1.2, 100), color=color, alpha=0.8, density=True
        )
        ax.set_xlabel(r"Speed  / $ms^{-1}$")
        ax.set_yticks([])
        ax.set_xlim(left=0, right=8 * std)
        ax.spines["left"].set_visible(False)
        ax.spines["right"].set_visible(False)
        ax.spines["top"].set_visible(False)

        ratinabox.utils.save_figure(fig, "speed_histogram", save=autosave)

        if return_data == True:
            return fig, ax, n, bins, patches
        else:
            return fig, ax

    def plot_histogram_of_rotational_velocities(
        self,
        fig=None,
        ax=None,
        color="C1",
        return_data=False,
        autosave=None,
    ):
        """Plots a histogram of the observed speeds of the agent.
        args:
            fig, ax: not required. the ax object to be drawn onto.
            color: optional. the color.
            return_data: if True, will return the histogram data (bins and patches)
            auto_save: if True, will try to save the figure into `ratinabox.figure_directory`. Defaults to None in which case looks for global constant ratinabox.autosave_plots
        Returns:
            fig, ax: the figure
        """
        rot_vels = np.array(self.history["rot_vel"]) * 180 / np.pi
        # exclude rotational velocities above/below 3sigma
        mu, std = np.mean(rot_vels), np.std(rot_vels)
        rot_vels = rot_vels[rot_vels < mu + 3 * std]
        rot_vels = rot_vels[rot_vels > mu - 3 * std]
        if (fig is None) and (ax is None):
            fig, ax = plt.subplots()
        n, bins, patches = ax.hist(
            rot_vels,
            bins=np.linspace(-2000, 2000, 100),
            color=color,
            alpha=0.8,
            density=False,
        )
        ax.set_yticks([])
        ax.set_xlim(-5 * std, 5 * std)
        ax.spines["left"].set_visible(False)
        ax.spines["right"].set_visible(False)
        ax.spines["top"].set_visible(False)
        ax.set_xlabel(r"Rotational velocity / $^{\circ} s^{-1}$")

        ratinabox.utils.save_figure(fig, "rotational_velocity_histogram", save=autosave)

        if return_data == True:
            return fig, ax, n, bins, patches
        return fig, ax

    @classmethod
    def get_all_default_params(cls, verbose=False):
        """Returns a dictionary of all the default parameters of the class, including those inherited from its parents."""
        all_default_params = utils.collect_all_params(cls, dict_name="default_params")
        if verbose:
            pprint.pprint(all_default_params)
        return all_default_params

    def get_history_slice(self, t_start=None, t_end=None, framerate=None):
        """
        Returns a python slice() object which can be used to get a slice of history lists between t_start and t_end with framerate. Use case:
        >>> slice = get_history_slice(0,10*60,20)
        >>> t = self.history['t'][slice]
        >>> pos = self.history['pos'][slice]
        t and pos are now lists of times and positions between t_start=0 and t_end=10*60 at 20 frames per second

        Args:
            • t_start: start time in seconds (default = self.history['t'][0])
            • t_end: end time in seconds (default = self.history["t"][-1])
            • framerate: frames per second (default = None --> step=0 so, just whatever the data frequency (1/Ag.dt) is)
        """
        t = self.get_history_arrays()["t"]
        t_start = t_start or t[0]
        startid = np.nanargmin(np.abs(t - (t_start)))
        t_end = t_end or t[-1]
        endid = np.nanargmin(np.abs(t - (t_end)))
        if framerate is None:
            skiprate = 1
        else:
            skiprate = max(1, int((1 / framerate) / self.dt))

        return slice(startid, endid, skiprate)
    
    def get_history_arrays(self):
        """Returns the history dataframe as a dictionary of numpy arrays (as opposed to lists). This getter-function only updates the self._history_arrays if the Agent/Neuron has updates since the last time it was called. This avoids expensive repeated conversion of lists to arrays during animations."""
        if (self._last_history_array_cache_time != self.t): 
            self._history_arrays = {}
            self._last_history_array_cache_time = self.t
            for key in self.history.keys():
                try: #will skip if for any reason this key cannot be converted to an array, so you can still save random stuff into the history dict without breaking this function
                    self._history_arrays[key] = np.array(self.history[key])
                except: pass 
        return self._history_arrays<|MERGE_RESOLUTION|>--- conflicted
+++ resolved
@@ -513,20 +513,28 @@
         Args: 
             • **kwargs: in case you overwrite this function with something else."""
         self.history["t"].append(self.t)
-<<<<<<< HEAD
-        self.history["pos"].append(self.pos.copy())
-        self.history["vel"].append(self.save_velocity.copy())
-        self.history["head_direction"].append(self.head_direction.copy())
-=======
         self.history["pos"].append(self.pos.tolist())
         self.history["distance_travelled"].append(self.distance_travelled)
         self.history["vel"].append(self.measured_velocity.tolist())
         self.history["head_direction"].append(self.head_direction.tolist())
->>>>>>> 1ec591af
         if self.Environment.dimensionality == "2D":
             self.history["rot_vel"].append(self.measured_rotational_velocity)     
         return
-    
+
+    def initialise_position_and_velocity(self):
+        """Resamples the position (self.pos) and velocity (self.velocity) of the Agent. Note this leaves self.prev_pos and self.measured_velocity etc. unchanged."""
+        self.pos = self.Environment.sample_positions(n=1, method="random")[0]
+        if self.Environment.dimensionality == "2D":
+            direction = np.random.uniform(0, 2 * np.pi)
+            self.velocity = self.speed_mean * np.array(
+                [np.cos(direction), np.sin(direction)]
+            )
+            self.rotational_velocity = 0
+            
+        if self.Environment.dimensionality == "1D":
+            self.velocity = np.array([self.speed_mean]) + 1e-8 #to avoid nans 
+        return 
+        
     def export_history(self, 
                     filename:Union[str,None] = None,
                     keys_to_export: Union[str, list[str], None] = None,
@@ -676,20 +684,6 @@
         
         
 
-    def initialise_position_and_velocity(self):
-        """Resamples the position (self.pos) and velocity (self.velocity) of the Agent. Note this leaves self.prev_pos and self.measured_velocity etc. unchanged."""
-        self.pos = self.Environment.sample_positions(n=1, method="random")[0]
-        if self.Environment.dimensionality == "2D":
-            direction = np.random.uniform(0, 2 * np.pi)
-            self.velocity = self.speed_mean * np.array(
-                [np.cos(direction), np.sin(direction)]
-            )
-            self.rotational_velocity = 0
-            
-        if self.Environment.dimensionality == "1D":
-            self.velocity = np.array([self.speed_mean]) + 1e-8 #to avoid nans 
-        return 
-    
     def reset_history(self):
         """Clears the history dataframe, primarily intended for saving memory when running long simulations."""
         for key in self.history.keys():
